*~
\#*\#
tiles
names
*.index
bin/wig2png
<<<<<<< HEAD
python/*.pyc
=======
*.pyc
>>>>>>> d94b03d1
<|MERGE_RESOLUTION|>--- conflicted
+++ resolved
@@ -4,8 +4,4 @@
 names
 *.index
 bin/wig2png
-<<<<<<< HEAD
-python/*.pyc
-=======
-*.pyc
->>>>>>> d94b03d1
+*.pyc