require(['JBrowse/ConfigAdaptor/conf'], function ( gbrowseConfigAdaptor ) {
    describe( 'GBrowse-like config file parser', function() {
        var gbrowse = new gbrowseConfigAdaptor();
        var gbConfig;

        // run the script with GBrowseParseTestBasic.conf as input
        // to test different kinds of input
        // config file => ./spec/GBrowseParseTestBasic.conf

        it('should parse', function() {
            gbrowse.load({
                             config: { url: 'spec/GBrowseParseTestBasic.conf' }
                         })
                   .then(function( c ) {
                             gbConfig = c;
                         },
                         function( error ) {
                             console.error( error.stack || ''+error );
                         });

            waitsFor( function() { return gbConfig; } );
            runs(function() {
                expect( typeof gbConfig).toEqual('object');
                expect(gbConfig['TRACK DEFAULTS']).toBeTruthy();
                expect(gbConfig['TRACK DEFAULTS']['glyph'           ]).toBe('generic');
                expect(gbConfig['TRACK DEFAULTS']['height'          ]).toBe(8);
                expect(gbConfig['TRACK DEFAULTS']['bgcolor'         ]).toBe('#fefefe');
                expect(gbConfig['TRACK DEFAULTS']['fgcolor'         ]).toBe('black');
                expect(gbConfig['TRACK DEFAULTS']['label density'   ]).toBe(25);
                expect(gbConfig['TRACK DEFAULTS']['bump density'    ]).toBe(25);
                expect(gbConfig['TRACK DEFAULTS']['fogbat'    ]).toBe('');

                expect(gbConfig['Markers:region']).toBeTruthy();
                expect(gbConfig['Markers:region']['feature'         ]).toBe('match:ITAG_sgn_markers');
                expect(gbConfig['Markers:region']['ignore_sub_part' ]).toBe('match_part');
                expect(gbConfig['Markers:region']['key'             ]).toBe('Markers');
                expect(gbConfig['Markers:region']['fgcolor'         ]).toBe('black');
                expect(gbConfig['Markers:region']['bgcolor'         ]).toBe('yellow');
                expect(gbConfig['Markers:region']['glyph'           ]).toBe('generic');
                expect(gbConfig['Markers:region']['label density'   ]).toBe(100);
                expect(gbConfig['Markers:region']['bump density'    ]).toBe(100);
                expect(gbConfig['Markers:region']['link'            ]).toBe('/search/quick?term=$name');
                expect(gbConfig['Markers:region']['citation'        ]).toBe('GenomeThreader alignments of SGN marker sequences.');

                expect(gbConfig['DM_BAC']).toBeTruthy();
                expect(gbConfig['DM_BAC']['feature'  ]).toBe('\"BAC_clone:DBolser_Dundee_BES_SSAHA_dm_bes_sg\" \"BAC_clone:DBolser_Dundee_BES_SSAHA_dm_bes_sb\" \"BAC_clone:DBolser_Dundee_BES_SSAHA_dm_bes_lg\" \"BAC_clone:DBolser_Dundee_BES_SSAHA_dm_bes_lb\" \"BAC_clone:DBolser_Dundee_BES_SSAHA_dm_bes_hg\" \"BAC_clone:DBolser_Dundee_BES_SSAHA_dm_bes_hb\"');
                expect(gbConfig['DM_BAC']['citation' ]).toBe('BAC ends from the \'POTATO-B-01-100-110KB\' library aligned using SSAHA2. The clone ends pair correctly (solid connector) or not (dashed connector), and are color coded by insert-size.  Provided by Dan Bolser, <a href="http://www.compbio.dundee.ac.uk/">University of Dundee</a>.');

                expect(gbConfig['sub']['section']['giant word']).toBe('Antidisestablishmentarianism');
                expect(gbConfig['sub']['section']['multiline']).toBe('herp derp');
                expect(gbConfig['sub']['section']['fancyMultiline']).toBe('Le herp derp');
                expect(gbConfig.sub.section.array.length).toBe(3);
                expect(gbConfig.sub.section.array[0]).toBe(1);
                expect(gbConfig.sub.section.array[1]).toBe(2);
                expect(gbConfig.sub.section.array[2]).toBe(3);
                expect( gbConfig.sub.section.inline.subsection.deeply ).toBe( 'hihi' );
                expect( gbConfig.sub.section.inline.con.spaces ).toBe( 'hoho' );

                expect(gbConfig.threshold).toBe(-1234221e-02);

                expect( gbConfig.em.bedded.json.myjson.length ).toBe(2);
                expect( gbConfig.em.bedded.json.myjson[0].zee ).toBe('hallo');
                expect( gbConfig.em.bedded.json.myjson[1] ).toBe(53);


                expect( gbConfig.function_testing.randomNumberTitle.charAt( gbConfig.function_testing.randomNumberTitle.length-1 ) )
                     .toBe('}');
<<<<<<< HEAD

                expect( gbConfig.function_testing.alertTest.charAt( gbConfig.function_testing.alertTest.length-1 ) )
                         .toBe('}');

                expect( gbConfig.array_of_objects.foo[0].nog ).toBe( 1 );
                expect( gbConfig.array_of_objects.foo[1].egg ).toBe( 2 );

                expect( gbConfig.array_of_objects.bar[0] ).toBe( 'one' );
                expect( gbConfig.array_of_objects.bar[1] ).toBe( 'two' );
                expect( gbConfig.array_of_objects.bar[2] ).toBe( 'three and a half' );
                expect( gbConfig.array_of_objects.bar[3] ).toBe( 'four' );
=======

                expect( gbConfig.array_of_objects.foo[0].nog ).toBe( 1 );
                expect( gbConfig.array_of_objects.foo[1].egg ).toBe( 2 );
>>>>>>> 4f28ee45

                expect( gbConfig.array_of_objects.bar[0] ).toBe( 'one' );
                expect( gbConfig.array_of_objects.bar[1] ).toBe( 'two' );
                expect( gbConfig.array_of_objects.bar[2] ).toBe( 'three and a half' );
                expect( gbConfig.array_of_objects.bar[3] ).toBe( 'four' );
        });
    });
});
});<|MERGE_RESOLUTION|>--- conflicted
+++ resolved
@@ -65,23 +65,9 @@
 
                 expect( gbConfig.function_testing.randomNumberTitle.charAt( gbConfig.function_testing.randomNumberTitle.length-1 ) )
                      .toBe('}');
-<<<<<<< HEAD
-
-                expect( gbConfig.function_testing.alertTest.charAt( gbConfig.function_testing.alertTest.length-1 ) )
-                         .toBe('}');
 
                 expect( gbConfig.array_of_objects.foo[0].nog ).toBe( 1 );
                 expect( gbConfig.array_of_objects.foo[1].egg ).toBe( 2 );
-
-                expect( gbConfig.array_of_objects.bar[0] ).toBe( 'one' );
-                expect( gbConfig.array_of_objects.bar[1] ).toBe( 'two' );
-                expect( gbConfig.array_of_objects.bar[2] ).toBe( 'three and a half' );
-                expect( gbConfig.array_of_objects.bar[3] ).toBe( 'four' );
-=======
-
-                expect( gbConfig.array_of_objects.foo[0].nog ).toBe( 1 );
-                expect( gbConfig.array_of_objects.foo[1].egg ).toBe( 2 );
->>>>>>> 4f28ee45
 
                 expect( gbConfig.array_of_objects.bar[0] ).toBe( 'one' );
                 expect( gbConfig.array_of_objects.bar[1] ).toBe( 'two' );
