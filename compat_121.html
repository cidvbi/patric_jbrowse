--- conflicted
+++ resolved
@@ -4,63 +4,7 @@
     <title>JBrowse</title>
     <link rel="stylesheet" type="text/css" href="genome.css"></link>
 
-<<<<<<< HEAD
-    <script type="text/javascript" src="jslib/dojo/dojo.js" djConfig="isDebug: false"></script>
-    <script type="text/javascript" src="jslib/dojo/jbrowse_dojo.js" ></script>
-    <script type="text/javascript" src="jslib/dojo/jbrowse_dojo_faceted_tracksel.js" ></script>
-
-<!-- js_source_files -->
-<!-- the files between the "js_source_files" comments get replaced
-     when the JS gets minified (see the minification rule in the Makefile) -->
-    <script type="text/javascript" src="js/Browser.js"></script>
-    <script type="text/javascript" src="js/ConfigAdaptor/JB_json_v1.js"></script>
-    <script type="text/javascript" src="js/ConfigAdaptor/JB_json_v0.js"></script>
-    <script type="text/javascript" src="js/Util.js"></script>
-    <script type="text/javascript" src="js/ArrayRepr.js"></script>
-    <script type="text/javascript" src="js/NCList.js"></script>
-    <script type="text/javascript" src="js/NCList_v0.js"></script>
-    <script type="text/javascript" src="js/LazyPatricia.js"></script>
-    <script type="text/javascript" src="js/LazyArray.js"></script>
-    <script type="text/javascript" src="js/Layout.js"></script>
-
-    <script type="text/javascript" src="js/Store.js"></script>
-    <script type="text/javascript" src="js/SeqFeatureStore.js"></script>
-    <script type="text/javascript" src="js/SeqFeatureStore/NCList.js"></script>
-    <script type="text/javascript" src="js/SeqFeatureStore/NCList_v0.js"></script>
-
-    <script type="text/javascript" src="js/TiledImageStore/Fixed.js"></script>
-    <script type="text/javascript" src="js/TiledImageStore/Fixed_v0.js"></script>
-
-    <script type="text/javascript" src="js/SequenceStore/StaticChunked.js"></script>
-
-    <script type="text/javascript" src="js/Model/AutocompleteStore.js"></script>
-    <script type="text/javascript" src="js/Model/TrackMetaData.js"></script>
-
-    <script type="text/javascript" src="js/View/TrackList/Null.js"></script>
-    <script type="text/javascript" src="js/View/TrackList/Simple.js"></script>
-    <script type="text/javascript" src="js/View/TrackList/Faceted.js"></script>
-
-    <script type="text/javascript" src="js/Ruler.js"></script>
-
-    <script type="text/javascript" src="js/View/Track/YScaleMixin.js"></script>
-    <script type="text/javascript" src="js/View/Track/BlockBased.js"></script>
-    <script type="text/javascript" src="js/View/Track/HTMLFeatures.js"></script>
-    <script type="text/javascript" src="js/View/Track/LocationScale.js"></script>
-    <script type="text/javascript" src="js/View/Track/Sequence.js"></script>
-    <script type="text/javascript" src="js/View/Track/GridLines.js"></script>
-    <script type="text/javascript" src="js/View/Track/FixedImage.js"></script>
-    <script type="text/javascript" src="js/View/Track/FixedImage/Wiggle.js"></script>
-
-    <script type="text/javascript" src="js/Animation.js"></script>
-    <script type="text/javascript" src="js/Slider.js"></script>
-    <script type="text/javascript" src="js/Zoomer.js"></script>
-    <script type="text/javascript" src="js/BehaviorManager.js"></script>
-    <script type="text/javascript" src="js/GenomeView.js"></script>
-
-    <script type="text/javascript" src="js/touchJBrowse.js"></script>
-=======
     <script type="text/javascript" src="src/dojo/dojo.js" data-dojo-config="isDebug: 0, async: 1" ></script>
->>>>>>> a90a7f7a
 
     <script type="text/javascript">
         window.onerror=function(msg){
