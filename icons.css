--- conflicted
+++ resolved
@@ -33,9 +33,5 @@
     background-image: url('img/spinner.gif');
 }
 .jbrowseIconHighlight {
-<<<<<<< HEAD
-    background-position: -184px;
-=======
     background-position: -186px;
->>>>>>> e8948d01
 }