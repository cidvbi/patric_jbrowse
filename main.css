html, body {
    height: 100%;
    width: 100%;
    padding: 0;
    border: 0;
    font-size: 12px;
    font-family: Univers,Trebuchet MS,Helvetica,Arial,sans-serif;
}

fieldset {
    padding-left: 1em;
    margin: 0.7em 0.5em;
}
fieldset > legend {
    font-weight: bold;
    margin-left: -1em;
}

.locString {
    font-family: Courier New,monospace;
}

.ghosted {
    color: #aaa;
}

.dijitDialogPaneActionBar {
    text-align: right;
}

.nav {
    vertical-align: middle;
    z-index: 10;
}

input.icon {
    display: -moz-inline-stack;
    display: inline-block;
    zoom: 1;
    *display: inline;
}

div.container {
    position: absolute;
    z-index: 0;
}

div.dragWindow {
    position:absolute;
    overflow: hidden;
    z-index: 1;
}

div.vertical_scrollbar {
    width: 6px;
    background: #eee;
    background: rgba(235, 235, 235, 0.62);
    border-left: 1px solid #DDD9D9;
}
div.vertical_scrollbar .vertical_position_marker {
    background: #666;
    border-radius: 5px;
    width: 100%;
    border-right: 1px solid #ccc;
}

.draggable {
    cursor: move;
}
.rubberBandAvailable {
    cursor: crosshair;
}

#navbox {
    padding-top: 3px;
    position: relative;
}

.powered_by {
    padding: 0 0.5em;
    color: black;
    text-decoration: none;
}

.moreMatches {
    font-style: italic;
    color: #ccc;
}
.moreMatches.dijitMenuItemSelected {
    background: none;
    color: #ccc;
    cursor: default;
}

div.locationTrap {
    position: absolute;
    background-color: #AEC7E3;
    border-color: white white #AEC7E3 white;
    border-style: solid;
    width: 0px;
    height: 0px;
    line-height: 0px;
    z-index: -10;
}

div.locationThumb {
    position: absolute;
    top: 0px;
    /* if you change this border from 2px, change GenomeView.showTrap */
    border: 2px solid red;
    margin: 0px -2px 0px -2px;
    cursor: move;
    background: rgba(0, 121, 245, 0.1);
}

div.locationThumb.dojoMoveItem {
    cursor: move;
}

div.topLink {
    position: absolute;
    right: 0;
    top: 0;
    z-index: 50;
    background: white;
    border: 1px solid #888;
    border-width: 0 0 1px 1px;
}

a.topLink {
    padding: 0 0.5ex 0 0.5ex;
    text-decoration: none;
    color: blue;
}

div.overview {
    width: 100%;
    padding: 4px 0;
    z-index: -5;

    background: #FAFAFA url(src/dijit/themes/tundra/images/titleBar.png) repeat-x top left;

    border-style: solid;
    border-width: 1px 0px 1px 0px;
    border-color: #555;

    color:#aaa;
    text-align: center;
    cursor: crosshair;
}

div.block {
    position: absolute;
    overflow: visible;
    top: 0px;
    height: 100%;
}

div.track {
    position: absolute;
    left: 0px;
    width: 100%;
    z-index: 5;
}

.track.dojoDndItemOver {
    cursor: inherit;
}

.track.dojoDndItemBefore {
    border-top: 3px solid #999;
    margin-top: -3px;
}

.track.dojoDndItemAfter {
    border-bottom: 3px solid #999;
    margin-bottom: -3px;
}

div#static_track {
    top: 0px;
    position: absolute;
    background: #FAFAFA url(src/dijit/themes/tundra/images/titleBar.png) repeat-x top left;
    border-top: 1px solid #999;
    border-bottom: 1px solid #444;
    z-index: 20;
}

div.gridline {
    position: absolute;
    left: 0px;
    top: 0px
    width: 0px;
    height: 100%;
    border-style: none none none solid;
    border-width: 1px;
    border-color: red;
    z-index: 0;
}
div.gridline_major {
    border-color: #bbb;
}
div.gridline_minor {
    border-color: #eee;
}

div.pos-label {
    position: absolute;
    left: -0.35em;
    top: 0px;
    z-index: 100;
    margin: 1px;
}

div.overview-pos {
    position: absolute;
    left: 0px;
    color: black;
    padding-left: 4px;
    font-family: sans-serif;
    border: 0;
}
div.overview-pos:first-child {
    margin-left: 1px;
}

div.blank-block {
    font-family: sans-serif;
    position: absolute;
    overflow: visible;
    top: 0px;
    height: 100%;
    background-color: white;
    z-index: 19;
}

div.sequence {
    position: absolute;
    left: 0px;
}
div.sequence .highlighted {
    background: #ff0;
}
div.sequence .revcom {
    color: red;
}
div.sequence .base, div.sequence > div  {
    height: 14px;
    line-height: 14px;
}
div.sequence > div {
    border-top: 1px solid #4d4d4d;
    border-bottom: 1px solid black;
}
div.sequence > div:first-child {
    border-bottom-width: 0px;
}

span.base {
    display: inline-block;
    text-align: center;
    z-index: 2000;
}
.base {
    color: black;
    font-family: Courier New,monospace;
    font-weight: bold;
    text-shadow: white 0px 0px 1px;
}
.base_n {
    background-color: #C6C6C6;
}
.base_a {
    background-color: #00BF00;
    background-color: rgba( 0, 191, 0, 0.9 );
}
.base_c {
    background-color: #4747ff;
    background-color: rgba( 71, 71, 255, 0.9);
}
.base_t {
    background-color: red;
    background-color: rgba( 255, 0, 0, 0.9);
}
.base_g {
    background-color: #d5bb04;
    background-color: rgba( 213, 187, 4, 0.9);
}

div.sequence_blur {
    background: none;
    height: 8px;
    border-top: 2px solid #aaa;
    border-bottom: 2px solid #f55;
    border-left-width: 0;
    border-right-width: 0;
    margin-top: 5px;
}

div.track-label, div.tracklist-label {
    z-index: 20;

    padding: 1px 6px;
    overflow: hidden;
    cursor: pointer;

    border-width: 1px;
    border-style: solid;

    border-top-color: #999;
    border-left-color: #999;
    border-bottom-color: #555
    border-right-color: #555;

    border-radius: 6px;

    color: #111;
    font-weight: bold;
}

/* NOTE: browsers that don't support rgba colors will fall back to all
   track labels being #bcbcbc */

.notfound-dialog .message {
    margin: 1em;
    text-align: center;
}

.track .loading {
    background: rgba( 0,0,0,0.1);
    color: #777;
    margin: 0;
    font-weight: bold;
    height: 40px;
    width: 100%;
}
.track .loading .text {
    display: inline;
    line-height: 40px;
    margin: 1em;
}

div.track-label {
    color: black;
    margin: 3px 0 0 3px;
    overflow: show;
    background: white;
    padding: 0 5px;

    height: 23px;
    line-height: 23px;

    z-index: 20;
    border-color: #eee;
    opacity: 0.7;
}

div.track-label .track-label-text {
    display: inline-block;
    white-space: nowrap;
}
div.track-label .track-close-button {
    display: inline-block;
    vertical-align: top;
    position: relative;
    top: 50%;
    height: 20px;
    width: 25px;
    margin: -10px -3px -4px -6px;
}
div.track-label .track-menu-button {
    display: inline-block;
    position: relative;
    vertical-align: top;
    right: -5px;
    top: 0px;

    width: 24px;
    height: 100%;

    border-radius: 0 6px 6px 0;
    border-left: 1px inset transparent;

}
div.track-label .feature-density {
    font-size: 90%;
    font-weight: normal;
}
.tundra div.track-label:hover .track-menu-button div {
    height: 8px;
    width: 8px;
    position: absolute;
    left: 8px;
    top: 7px;
    background: url("src/dijit/themes/tundra/images/spriteArrows.png") no-repeat -28px 0;
}

.tundra div.track-label:hover .track-menu-button:hover {
    background-color: rgba( 0, 0, 100, 0.05 );
    border-left-color: #ccc;
}
.tundra div.track-label .track-close-button {
    background: url("src/dijit/themes/tundra/images/tabClose.png") no-repeat 40% 50%;
}
.tundra div.track-label .track-close-button:hover {
    background-image: url("src/dijit/themes/tundra/images/tabCloseHover.png");
}
.tundra div.track-label:hover .track-menu-button:hover div {
    background-position-x: 0px;
}
div.track-label:hover {
    background: #FAFAFA url(src/dijit/themes/tundra/images/titleBar.png) repeat-x top left;

    border-width: 1px;
    border-color: #666;
    border-color: rgba( 0,0,0, 1);

    background-color: #ddd;
    opacity: 1.0;
}

div.tracklist-label {
    padding: 3px;
    background-color: #ddd;
    background-color: rgba( 220, 220, 220, 0.9 );
}
div.tracklist-label:hover {
    background-color:  #396494;
    color: #fefefe;
    border: 1px solid black;
}

#trackPane {
    background: #f2f2f2;
    background-image: url('img/tracklist_bg.png');
    background-repeat: repeat-y;
    background-position: right;
}
#trackPane h2 {
    margin: 0.5em 0 1em 0.5em;
}
#trackPane_splitter {
    background: #dcdcdc;
    width: 5px;
    border-right: 1px solid #555;
}

div.tracklist-container {
    padding: 2px 5px;
}

.tracklist-container.dojoDndItemBefore {
    border-top: 3px solid #999;
    padding-top: 2px;
}

.tracklist-container.dojoDndItemAfter {
    border-bottom: 3px solid #999;
    padding-bottom: 2px;
}

/* styles for feature labels */
.feature-label {
    position: absolute;
    border: 0px;
    margin: -2px 0px 0px 0px;
    /* padding: 0px 0px 2px 0px; for more space below labels */
    padding: 0px 0px 0px 0px;
    /* font-size: 80%; */
    white-space: nowrap;
    z-index: 10;
    cursor: pointer;
}
a.feature-label {
    color: black;
}
.feature-description {
    color: blue;
    margin-top: -0.2em;
}

.rubber-highlight {
    border: 1px solid black;
    height: 100%;
    border-color: rgba( 0, 0, 0, 0.6 );
    background-color: #8087ff;
    background-color: rgba( 128, 136, 255, 0.6 );
    padding: 0;
    margin: 0;
    overflow: hidden;
    cursor: crosshair;
}
.rubber-highlight div {
    color: white;
    padding: 0;
    margin-top: 30px;
    font-size: 160%;
    text-align: center;
    font-weight: bold;
    text-shadow: #6374AB 1px 1px 0;
}
div.overview .rubber-highlight {
    font-size: 0;
    top: -4px;
    height: 23px;
    border-top: none;
    border-bottom: none;
}
div.overview .rubber-highlight * {
    display: none;
}

.icon.nav {
    height: 30px !important;
}

input.nav {
    font-size: 9px !important;
}

.help_dialog {
    font-size: 12px;
    width: 70%;
    overflow: auto;
    z-index: 2000;
}
.help_dialog ul {
    padding-left: 0;
}
.help_dialog div.main {
}
.help_dialog div.main > dl {
    width: 90%;
    margin: 0 auto 1em auto;
}
.help_dialog dt {
    font-weight: bold;
    margin-top: 1em;
}
.help_dialog dd {
    margin-left: 2em;
}
.help_dialog dl dl.searchexample dt,
.help_dialog span.example {
    font-weight: normal;
    font-family: monospace;
}

.fatal_error {
    font-size: 14px;
    margin: 1em;
}
div.error, div.message {
    margin: 1px 1em;
    padding: 2px 6px;
    border: 1px outset rgba( 0, 0, 0, 0.3 );
}
div.error {
    background: #ff8888;
}
div.message {
    background: #eee;
}

/* styles dealing with popups launched by clicking on features */
.popup-dialog-iframe .dijitDialogPaneContent {
    padding: 0;
}

.dijitDialogPaneActionBar {
    text-align: right;
}

.export-view-dialog .dijitDialogPaneContent {
    background: #fafafa;
}

/* styles for popup dialogs */
a.dialog-new-window {
    padding-left: 1em;
    font-size: 90%;
}

/* styles for popup feature detail dialogs from tracks */
.dijitDialogPaneContent .feature-detail {
    margin-top: -0.6em;
}

.feature-detail {
    padding-top: 1em;
}
.detail .value {
    margin-left: 1em;
    display: inline-block;
    vertical-align: top;
}
.detail .field {
    margin-top: 0;
    margin-bottom: 0.3em;
    display: inline-block;
    min-width: 9em;
    vertical-align: top;
}

.detail .field_container {
    padding: 0 4em 0.3em 1em;
}

.sharePane input {
    padding: 1px 0 2px 1px;
}
.sharePane .copyReminder {
    background-color:  #396494;
    text-align: center;
    width: 50%;
    margin: 0 auto;
    color: white;
    padding: 2px;
    font-weight: bold;
}

.tundra .sharePane input {
    border: 1px solid #ccc;
}

/*styles for vertical line and BP label*/
.basePairLabel {
    color: black;
    position: fixed;
    font-weight: bold;
    font-size: 9px;
    display: none;
    background: #fefefe;
    padding: 0 0.7em;
    z-index: 10;
    text-align: center;
    cursor: crosshair;
    border: 1px solid #888;
}

.basePairLabel.rubber {
    z-index: 25;
}

.trackVerticalPositionIndicatorMain {
    position: fixed;
    display: none;
    cursor: crosshair;
    left: -2px;
    height: 100%;
    width: 1px;
    background-color: #FF0000;
    z-index: 15;
<<<<<<< HEAD
}

/* styles for per-base quality table in alignment detail pages */
.baseQuality {
    font-family: Courier New, monospace;
}
table.baseQuality {
    margin-bottom: 1em;
}
table.baseQuality td {
    padding: 0 0.2em;
    line-height: 0.95;
    text-align: center;
}
table.baseQuality tr.seq td {
    padding-top: 0.8em;
    font-weight: bold;
}
=======
    top: 0;
}
>>>>>>> 14ab47a7
<|MERGE_RESOLUTION|>--- conflicted
+++ resolved
@@ -651,7 +651,7 @@
     width: 1px;
     background-color: #FF0000;
     z-index: 15;
-<<<<<<< HEAD
+    top: 0;
 }
 
 /* styles for per-base quality table in alignment detail pages */
@@ -670,7 +670,3 @@
     padding-top: 0.8em;
     font-weight: bold;
 }
-=======
-    top: 0;
-}
->>>>>>> 14ab47a7
