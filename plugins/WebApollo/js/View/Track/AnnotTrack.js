--- conflicted
+++ resolved
@@ -666,17 +666,12 @@
             var features_nclist = target_track.features;
             var featuresToAdd = new Array();
             var parentFeatures = new Object();
-<<<<<<< HEAD
             for (var i in selection_records)  {
                     var dragfeat = selection_records[i].feature;
-                    var is_subfeature = (!!dragfeat.parent);  // !! is shorthand for returning true if value is defined and non-null
-                    var parentId = is_subfeature ? dragfeat.parent() : dragfeat.id();
-=======
-            for (var i in feats)  {
-                    var dragfeat = feats[i];
+
                     var is_subfeature = !! dragfeat.parent();  // !! is shorthand for returning true if value is defined and non-null
                     var parentId = is_subfeature ? dragfeat.parent().id() : dragfeat.id();
->>>>>>> d5891e9c
+
                     if (parentFeatures[parentId] === undefined) {
                             parentFeatures[parentId] = new Array();
                             parentFeatures[parentId].isSubfeature = is_subfeature;
