#!/usr/bin/env perl

=head1 NAME

bam-to-json.pl - format data from a BAM file for display by JBrowse

=head1 USAGE

  bam-to-json.pl                               \
      --bam <bam file>                         \
      --trackLabel <track identifier>          \
      [ --out <output directory> ]             \
      [ --key <human-readable track name> ]    \
      [ --cssClass <class> ]                   \
      [ --clientConfig '{ JSON }' ]            \
      [ --nclChunk <NCL chunk size in bytes> ] \
      [ --compress]

=head1 OPTIONS

=over 4

=item --help | -h | -?

Display an extended help screen.

=item --bam <file>

Required.  BAM file to read and format.

=item --trackLabel <track identifier>

Unique identifier for this track.  Required.

=item --out <directory>

Output directory to write to.  Defaults to C<data/>.

=item --cssClass <class_name>

CSS class name for the resulting features.  Defaults to C<basic>.

=item --clientConfig '{ JSON configuration }'

Extra configuration for the client, in JSON syntax.  Example:

  --clientConfig '{"featureCss": "background-color: #668; height: 8px;", "histScale": 5}'

<<<<<<< HEAD
For historical reasons, this is only merged into the C<style> section of the new track's configuration.

=======
>>>>>>> 4f28ee45
=item --metadata '{ JSON metadata }'

Metadata about this track.  Example:

  --metadata '{"description": "Alignments generated from XYZ pipeline.", "category": "NGS" }'

=item --nclChunk <bytes>

Size of the individual Nested Containment List chunks.  Default

=item --compress

If passed, compress the output .json file to gzip-compressed .jsonz.
Note that some additional web server configuration is required to
serve these correctly.

=back

=cut

use strict;
use warnings;

use FindBin qw($Bin);
use lib "$Bin/../src/perl5";
use JBlibs;

use Pod::Usage;
use Getopt::Long;

use Bio::JBrowse::JSON;
use Bio::DB::Sam;

use GenomeDB;
use NCLSorter;

my ($tracks, $cssClass, $arrowheadClass, $subfeatureClasses, $clientConfig,
    $bamFile, $trackLabel, $key, $nclChunk, $compress, $metadata );
my $defaultClass = "basic";
$cssClass = $defaultClass;
my $outdir = "data";
my $help;
GetOptions("out=s" => \$outdir,
	   "tracklabel|trackLabel=s" => \$trackLabel,
	   "key=s" => \$key,
           "bam=s" => \$bamFile,
           "cssClass=s", \$cssClass,
           "clientConfig=s", \$clientConfig,
           "metadata=s", \$metadata,
           "nclChunk=i" => \$nclChunk,
           "compress" => \$compress,
           "help|h|?" => \$help,
) or pod2usage();

pod2usage( -verbose => 2 ) if $help;
pod2usage( 'Must pass a --bam argument.' ) unless defined $bamFile;
pod2usage( 'Must pass a --trackLabel argument.' ) unless defined $trackLabel;

unless( defined $nclChunk ) {
    # default chunk size is 50KiB
    $nclChunk = 50000;
    # $nclChunk is the uncompressed size, so we can make it bigger if
    # we're compressing
    $nclChunk *= 4 if $compress;
}

my $gdb = GenomeDB->new( $outdir );

my @refSeqs = @{ $gdb->refSeqs }
  or die "Run prepare-refseqs.pl to define reference sequences before running this script.\n";

my %config = (
    style => { className => $cssClass },
    "key"    => $key || $trackLabel,
    compress => $compress,
   );

if( $cssClass eq $defaultClass ) {
    $config{style}->{featureCss} = "background-color: #668; height: 8px;";
    $config{style}->{histCss} = "background-color: #88F";
    $config{style}->{histScale} = 2;
}

$config{metadata} = Bio::JBrowse::JSON->new->decode($metadata) || {}
    if defined $metadata;

$config{style} = { %{ $config{style} || {} }, %{ Bio::JBrowse::JSON->new->decode($clientConfig) || {} } }
    if defined $clientConfig;

my $bam = Bio::DB::Bam->open( $bamFile );
# open the bam index, creating it if necessary
my $index = Bio::DB::Bam->index( $bamFile, 1 );
my $hdr = $bam->header;


my $track = $gdb->getTrack( $trackLabel, \%config, $config{key} )
            || $gdb->createFeatureTrack( $trackLabel,
                                         \%config,
                                         $config{key},
                                       );
my %refseqs_in_bam;
$refseqs_in_bam{$_} = 1 for @{$hdr->target_name || []};

foreach my $seqInfo (@refSeqs) {
    my $refseq_name = $seqInfo->{name};

    # Don't try parse_region for a ref seq that's not in there,
    # samtools returns plausible-looking garbage in this case.
    # perhaps coincidentally, samtools has no tests.  Could the
    # bugginess and the lack of tests be ... *related* to each other
    # in some way?  I would probably try to fix this bug in samtools
    # if it was not in svn, and had some tests.  As it is, it's way
    # easier for me to just code around it and write a snarky,
    # sarcastic, unhelpful comment. --rob
    next unless $refseqs_in_bam{$refseq_name};

    my ($tid, $start, $end) = $hdr->parse_region( $refseq_name );
    next unless defined $tid;

    $track->startLoad( $refseq_name,
                       $nclChunk,
                       [
                           {
                               attributes  => [qw[ Start End Strand ]],
                               isArrayAttr => { },
                           },
                       ],
                     );

    my $sorter = NCLSorter->new( 1, 2, sub { $track->addSorted( $_[0]) } );
    #$sorter->addSorted( [ 0, 23, 345, 1 ] );
    $index->fetch( $bam, $tid, $start, $end,
                   sub {
                       my $a = align2array( $_[0] );
                       $sorter->addSorted( $a ) if $a->[2] - $a->[1] > 1;
                   }
                  );
    $sorter->flush;
    $track->finishLoad;
}

$gdb->writeTrackEntry( $track );

exit;

############################

sub align2array {
    my $align = shift;

    my $a = [ 0,
              $align->pos,
              $align->calend + 1,
              $align->reversed ? -1 : 1
              ];
    $a->[2]--;
    return $a;
}

sub slurp {
    open my $f, '<', $_[0] or die "$! reading $_[0]";
    local $/;
    return <$f>;
}<|MERGE_RESOLUTION|>--- conflicted
+++ resolved
@@ -46,11 +46,6 @@
 
   --clientConfig '{"featureCss": "background-color: #668; height: 8px;", "histScale": 5}'
 
-<<<<<<< HEAD
-For historical reasons, this is only merged into the C<style> section of the new track's configuration.
-
-=======
->>>>>>> 4f28ee45
 =item --metadata '{ JSON metadata }'
 
 Metadata about this track.  Example:
