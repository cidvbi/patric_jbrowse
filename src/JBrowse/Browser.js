--- conflicted
+++ resolved
@@ -24,11 +24,8 @@
             'JBrowse/TouchScreenSupport',
             'JBrowse/ConfigManager',
             'JBrowse/View/InfoDialog',
-<<<<<<< HEAD
-            'JBrowse/View/FileDialog'
-=======
+            'JBrowse/View/FileDialog',
             'dojo/domReady!'
->>>>>>> dea6ce61
         ],
         function(
             lang,
@@ -321,17 +318,10 @@
 
 Browser.prototype._loadCSS = function( css, successCallback, errorCallback ) {
         if( typeof css == 'string' ) {
-<<<<<<< HEAD
-            dojo.create('style', { type: 'text/css', innerHTML: css }, this.container );
-            successCallback && successCallback();
-        } else if( typeof css == 'object' ) {
-            var link = dojo.create('link', { rel: 'stylesheet', href: css.url, type: 'text/css'}, document.head );
-            successCallback && on( link, 'load', successCallback );
-            errorCallback   && on( link, 'error', errorCallback );
-=======
             // if it has '{' in it, it probably is not a URL, but is a string of CSS statements
             if( css.indexOf('{') > -1 ) {
                     dojo.create('style', { "data-from": 'JBrowse Config', type: 'text/css', innerHTML: css }, document.head );
+                    successCallback && successCallback();
             }
             // otherwise, it must be a URL
             else {
@@ -340,7 +330,8 @@
         }
         if( typeof css == 'object' ) {
             dojo.create('link', { "data-from": 'JBrowse Config', rel: 'stylesheet', href: css.url, type: 'text/css'}, document.head );
->>>>>>> dea6ce61
+            successCallback && on( link, 'load', successCallback );
+            errorCallback   && on( link, 'error', errorCallback );
         }
 };
 
