--- conflicted
+++ resolved
@@ -1152,11 +1152,7 @@
     if( this.locationBox ) {
         this.locationBox.set('value',locString,false);
         if( this.refSeqSelectBox )
-<<<<<<< HEAD
-            this.refSeqSelectBox.set('value', this.refSeq.name );
-=======
             this.refSeqSelectBox.set('value', this.refSeq.name, false );
->>>>>>> d5b555cd
         this.goButton.set('disabled',true);
     }
 
