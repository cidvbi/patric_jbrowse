--- conflicted
+++ resolved
@@ -677,8 +677,7 @@
     });
 },
 
-<<<<<<< HEAD
-Browser.prototype.createCombinationTrack = function() {
+createCombinationTrack: function() {
     if(this._combinationTrackCount === undefined) this._combinationTrackCount = 0;
     if(this.innerTrackCount === undefined) this.innerTrackCount = 0;
     var d = new Deferred();
@@ -705,12 +704,9 @@
             thisB.view.showTracks([combTrackConfig]);
         }
     });
-}
-
-Browser.prototype.renderDatasetSelect = function( parent ) {
-=======
+},
+
 renderDatasetSelect: function( parent ) {
->>>>>>> 51a695c3
     var dsconfig = this.config.datasets || {};
     var datasetChoices = [];
     for( var id in dsconfig ) {
