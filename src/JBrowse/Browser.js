var _gaq = _gaq || []; // global task queue for Google Analytics

define( [
            'dojo/_base/declare',
            'dojo/_base/lang',
            'dojo/on',
            'dojo/keys',
            'dojo/Deferred',
            'dojo/DeferredList',
            'dojo/topic',
            'dojo/aspect',
            'JBrowse/has',
            'dojo/_base/array',
            'dijit/layout/ContentPane',
            'dijit/layout/BorderContainer',
            'dijit/Dialog',
            'dijit/form/ComboBox',
            'dijit/form/Button',
            'dijit/form/Select',
            'dijit/form/DropDownButton',
            'dijit/DropDownMenu',
            'dijit/MenuItem',
            'JBrowse/Util',
            'JBrowse/Store/LazyTrie',
            'JBrowse/Store/Names/LazyTrieDojoData',
            'dojo/store/DataStore',
            'JBrowse/Store/Names/Hash',
            'JBrowse/FeatureFiltererMixin',
            'JBrowse/GenomeView',
            'JBrowse/TouchScreenSupport',
            'JBrowse/ConfigManager',
            'JBrowse/View/InfoDialog',
            'JBrowse/View/FileDialog',
            'JBrowse/Model/Location',
            'JBrowse/View/LocationChoiceDialog',
            'JBrowse/View/Dialog/SetHighlight',
            'JBrowse/View/Dialog/QuickHelp',
            'dijit/focus',
            'lazyload', // for dynamic CSS loading
            'dojo/domReady!'
        ],
        function(
            declare,
            lang,
            on,
            keys,
            Deferred,
            DeferredList,
            topic,
            aspect,
            has,
            array,
            dijitContentPane,
            dijitBorderContainer,
            dijitDialog,
            dijitComboBox,
            dijitButton,
            dijitSelectBox,
            dijitDropDownButton,
            dijitDropDownMenu,
            dijitMenuItem,
            Util,
            LazyTrie,
            NamesLazyTrieDojoDataStore,
            DojoDataStore,
            NamesHashStore,
            FeatureFiltererMixin,
            GenomeView,
            Touch,
            ConfigManager,
            InfoDialog,
            FileDialog,
            Location,
            LocationChoiceDialog,
            SetHighlightDialog,
            HelpDialog,
            dijitFocus,
            LazyLoad
        ) {


var dojof = Util.dojof;

/**
 * Construct a new Browser object.
 * @class This class is the main interface between JBrowse and embedders
 * @constructor
 * @param params an object with the following properties:<br>
 * <ul>
 * <li><code>config</code> - list of objects with "url" property that points to a config JSON file</li>
 * <li><code>containerID</code> - ID of the HTML element that contains the browser</li>
 * <li><code>refSeqs</code> - object with "url" property that is the URL to list of reference sequence information items</li>
 * <li><code>browserRoot</code> - (optional) URL prefix for the browser code</li>
 * <li><code>tracks</code> - (optional) comma-delimited string containing initial list of tracks to view</li>
 * <li><code>location</code> - (optional) string describing the initial location</li>
 * <li><code>defaultTracks</code> - (optional) comma-delimited string containing initial list of tracks to view if there are no cookies and no "tracks" parameter</li>
 * <li><code>defaultLocation</code> - (optional) string describing the initial location if there are no cookies and no "location" parameter</li>
 * <li><code>show_nav</code> - (optional) string describing the on/off state of navigation box</li>
 * <li><code>show_tracklist</code> - (optional) string describing the on/off state of track bar</li>
 * <li><code>show_overview</code> - (optional) string describing the on/off state of overview</li>
 * </ul>
 */

return declare( FeatureFiltererMixin, {

constructor: function(params) {
    this.globalKeyboardShortcuts = {};

    this.config = params;

    // if we're in the unit tests, stop here and don't do any more initialization
    if( this.config.unitTestMode )
        return;

    if( ! this.config.baseUrl )
        this.config.baseUrl = Util.resolveUrl( window.location.href, '.' ) + '/data/';

    this.startTime = new Date();

    this.container = dojo.byId( this.config.containerID );
    this.container.onselectstart = function() { return false; };

    // start the initialization process
    var thisB = this;
    dojo.addOnLoad( function() {
        thisB.loadConfig().then( function() {

            // initialize our highlight if one was set in the config
            if( thisB.config.initialHighlight )
                thisB.setHighlight( new Location( thisB.config.initialHighlight ) );

            thisB.loadNames();
            thisB.initPlugins().then( function() {
                thisB.loadUserCSS().then( function() {

                    thisB.initTrackMetadata();
                    thisB.loadRefSeqs().then( function() {

                       // figure out our initial location
                       var initialLocString = thisB._initialLocation();
                       var initialLoc = Util.parseLocString( initialLocString );
                       this.refSeq = initialLoc && initialLoc.ref || this.refSeq;

                       thisB.initView().then( function() {
                           Touch.loadTouch(); // init touch device support
                           if( initialLocString )
                               thisB.navigateTo( initialLocString );

                           // figure out what initial track list we will use:
                           //    from a param passed to our instance, or from a cookie, or
                           //    the passed defaults, or the last-resort default of "DNA"?
                           var origTracklist =
                                  thisB.config.forceTracks
                               || thisB.cookie( "tracks" )
                               || thisB.config.defaultTracks
                               || "DNA";

                           thisB.showTracks( origTracklist );

                           thisB.passMilestone( 'completely initialized', { success: true } );
                       });
                       thisB.reportUsageStats();
                    });
                });
            });
        });
    });
},

_initialLocation: function() {
    var oldLocMap = dojo.fromJson( this.cookie('location') ) || {};
    if( this.config.location ) {
        return this.config.location;
    } else if( oldLocMap[this.refSeq.name] ) {
        return oldLocMap[this.refSeq.name].l || oldLocMap[this.refSeq.name];
    } else if( this.config.defaultLocation ){
        return this.config.defaultLocation;
    } else {
        return Util.assembleLocString({
                                          ref:   this.refSeq.name,
                                          start: 0.4 * ( this.refSeq.start + this.refSeq.end ),
                                          end:   0.6 * ( this.refSeq.start + this.refSeq.end )
                                      });
    }
},

version: function() {
    // when a build is put together, the build system assigns a string
    // to the variable below.
    var BUILD_SYSTEM_JBROWSE_VERSION;
    return BUILD_SYSTEM_JBROWSE_VERSION || 'development';
}.call(),


/**
 * Get a plugin, if it is present.  Note that, if plugin
 * initialization is not yet complete, it may be a while before the
 * callback is called.
 *
 * Callback is called with one parameter, the desired plugin object,
 * or undefined if it does not exist.
 */
getPlugin: function( name, callback ) {
    this.afterMilestone( 'initPlugins', dojo.hitch( this, function() {
        callback( this.plugins[name] );
    }));
},

/**
 * Load and instantiate any plugins defined in the configuration.
 */
initPlugins: function() {
    return this._milestoneFunction( 'initPlugins', function( deferred ) {
        this.plugins = {};
        var plugins = this.config.plugins || [];

        if( ! plugins ) {
            deferred.resolve({success: true});
            return;
        }

        // coerce plugins to array of objects
        plugins = array.map( lang.isArray( plugins ) ? plugins : [plugins], function( p ) {
            return typeof p == 'object' ? p : { 'name': p };
        });

        // set default locations for each plugin
        array.forEach( plugins, function(p) {
            if( !( 'location' in p ))
                p.location = 'plugins/'+p.name;

            var resolved = this.resolveUrl( p.location );

            // figure out js path
            if( !( 'js' in p ))
<<<<<<< HEAD
                p.js = resolved+"/js";
=======
                p.js = p.location+"/js"; //URL resolution for this is taken care of by the JS loader
>>>>>>> e678ef71
            if( p.js.charAt(0) != '/' && ! /^https?:/i.test( p.js ) )
                p.js = '../'+p.js;

            // figure out css path
            if( !( 'css' in p ))
                p.css = resolved+"/css";
        },this);

        var pluginDeferreds = array.map( plugins, function(p) {
            return new Deferred();
        });

        // fire the "all plugins done" deferred when all of the plugins are done loading
        (new DeferredList( pluginDeferreds ))
            .then( function() { deferred.resolve({success: true}); });

        require( {
                     packages: array.map( plugins, function(p) {
                                              return {
                                                  name: p.name,
                                                  location: p.js
                                              };
                                          }, this )
                 },
                 array.map( plugins, function(p) { return p.name; } ),
                 dojo.hitch( this, function() {
                     array.forEach( arguments, function( pluginClass, i ) {
                             var plugin = plugins[i];
                             var thisPluginDone = pluginDeferreds[i];
                             if( typeof pluginClass == 'string' ) {
                                 console.error("could not load plugin "+plugin.name+": "+pluginClass);
                             } else {
                                 // make the plugin's arguments out of
                                 // its little obj in 'plugins', and
                                 // also anything in the top-level
                                 // conf under its plugin name
                                 var args = dojo.mixin(
                                     dojo.clone( plugins[i] ),
                                     { config: this.config[ plugin.name ]||{} });
                                 args.browser = this;
                                 args = dojo.mixin( args, { browser: this } );

                                 // load its css
                                 var cssLoaded = this._loadCSS(
                                     {url: this.resolveUrl( plugin.css+'/main.css' ) }
                                 );
                                 cssLoaded.then( function() {
                                     thisPluginDone.resolve({success:true});
                                 });

                                 // give the plugin access to the CSS
                                 // promise so it can know when its
                                 // CSS is ready
                                 args.cssLoaded = cssLoaded;

                                 // instantiate the plugin
                                 this.plugins[ plugin.name ] = new pluginClass( args );
                             }
                         }, this );
                  }));
    });
},

/**
 * Resolve a URL relative to the browserRoot.
 */
resolveUrl: function( url ) {
    var browserRoot = this.config.browserRoot || "";
    if( browserRoot && browserRoot.charAt( browserRoot.length - 1 ) != '/' )
        browserRoot += '/';

    return Util.resolveUrl( browserRoot, url );
},

/**
 * Displays links to configuration help in the main window.  Called
 * when the main browser cannot run at all, due to configuration
 * errors or whatever.
 */
fatalError: function( error ) {
    if( error ) {
        error = error+'';
        if( ! /\.$/.exec(error) )
            error = error + '.';
    }
    if( ! this.hasFatalErrors ) {
        var container =
            dojo.byId(this.config.containerID || 'GenomeBrowser')
            || document.body;
        container.innerHTML = ''
            + '<div class="fatal_error">'
            + '  <h1>Congratulations, JBrowse is on the web!</h1>'
            + "  <p>However, JBrowse could not start, either because it has not yet been configured"
            + "     and loaded with data, or because of an error.</p>"
            + "  <p style=\"font-size: 110%; font-weight: bold\"><a title=\"View the tutorial\" href=\"docs/tutorial/\">If this is your first time running JBrowse, click here to follow the Quick-start Tutorial to get up and running.</a></p>"
            + "  <p>Otherwise, please refer to the following resources for help in getting JBrowse up and running.</p>"
            + '  <ul><li><a target="_blank" href="docs/tutorial/">Quick-start tutorial</a></li>'
            + '      <li><a target="_blank" href="http://gmod.org/wiki/JBrowse">JBrowse wiki</a></li>'
            + '      <li><a target="_blank" href="docs/config.html">Configuration reference</a></li>'
            + '      <li><a target="_blank" href="docs/featureglyphs.html">Feature glyph reference</a></li>'
            + '  </ul>'

            + '  <div id="fatal_error_list" class="errors"> <h2>Error message(s):</h2>'
            + ( error ? '<div class="error"> '+error+'</div>' : '' )
            + '  </div>'
            + '</div>'
            ;
        this.hasFatalErrors = true;
    } else {
        var errors_div = dojo.byId('fatal_error_list') || document.body;
        dojo.create('div', { className: 'error', innerHTML: error+'' }, errors_div );
    }
},

loadRefSeqs: function() {
    return this._milestoneFunction( 'loadRefSeqs', function( deferred ) {
        // load our ref seqs
        if( typeof this.config.refSeqs == 'string' )
            this.config.refSeqs = { url: this.config.refSeqs };
        dojo.xhrGet(
            {
                url: this.config.refSeqs.url,
                handleAs: 'json',
                load: dojo.hitch( this, function(o) {
                    this.addRefseqs( o );
                    deferred.resolve({success:true});
                }),
                error: dojo.hitch( this, function(e) {
                    this.fatalError('Failed to load reference sequence info: '+e);
                    deferred.resolve({ success: false, error: e });
                })
            });
    });
},

/**
 * Event that fires when the reference sequences have been loaded.
 */
onRefSeqsLoaded: function() {
},

loadUserCSS: function() {
    return this._milestoneFunction( 'loadUserCSS', function( deferred ) {
        if( this.config.css && ! lang.isArray( this.config.css ) )
            this.config.css = [ this.config.css ];

        var css = this.config.css || [];
        if( ! css.length ) {
            deferred.resolve({success:true});
            return;
        }

        var that = this;
        var cssDeferreds = array.map( css, function( css ) {
            return that._loadCSS( css );
        });

        new DeferredList(cssDeferreds)
            .then( function() { deferred.resolve({success:true}); } );
   });
},

_loadCSS: function( css ) {
    var deferred = new Deferred();
    if( typeof css == 'string' ) {
        // if it has '{' in it, it probably is not a URL, but is a string of CSS statements
        if( css.indexOf('{') > -1 ) {
            dojo.create('style', { "data-from": 'JBrowse Config', type: 'text/css', innerHTML: css }, document.head );
            deferred.resolve(true);
        }
        // otherwise, it must be a URL
        else {
            css = { url: css };
        }
    }
    if( typeof css == 'object' ) {
        LazyLoad.css( css.url, function() { deferred.resolve(true); } );
    }
    return deferred;
},

/**
 * Load our name index.
 */
loadNames: function() {
    return this._milestoneFunction( 'loadNames', function( deferred ) {
        var conf = dojo.mixin( dojo.clone( this.config.names || {} ),
                               this.config.autocomplete || {} );
        if( ! conf.url )
            conf.url = this.config.nameUrl || 'data/names/';

        if( conf.baseUrl )
            conf.url = Util.resolveUrl( conf.baseUrl, conf.url );

        if( conf.type == 'Hash' )
            this.nameStore = new NamesHashStore( dojo.mixin({ browser: this }, conf) );
        else
            // wrap the older LazyTrieDojoDataStore with
            // dojo.store.DataStore to conform with the dojo/store API
            this.nameStore = new DojoDataStore({
                store: new NamesLazyTrieDojoDataStore({
                    browser: this,
                    namesTrie: new LazyTrie( conf.url, "lazy-{Chunk}.json"),
                    stopPrefixes: conf.stopPrefixes,
                    resultLimit:  conf.resultLimit || 15,
                    tooManyMatchesMessage: conf.tooManyMatchesMessage
                })
            });

        deferred.resolve({success: true});
    });
},

/**
 * Compare two reference sequence names, returning -1, 0, or 1
 * depending on the result.  Case insensitive, insensitive to the
 * presence or absence of prefixes like 'chr', 'chrom', 'ctg',
 * 'contig', 'scaffold', etc
 */
compareReferenceNames: function( a, b ) {
    return this.regularizeReferenceName(a).localeCompare( this.regularizeReferenceName( b ) );
},

regularizeReferenceName: function( refname ) {

    if( this.config.exactReferenceSequenceNames )
        return refname;

    refname = refname.toLowerCase()
                     .replace(/^chro?m?(osome)?/,'chr')
                     .replace(/^co?n?ti?g/,'ctg')
                     .replace(/^scaff?o?l?d?/,'scaffold')
                     .replace(/^([a-z]*)0+/,'$1')
                     .replace(/^(\d+)$/, 'chr$1' );

    return refname;
},

initView: function() {
    var thisObj = this;
    return this._milestoneFunction('initView', function( deferred ) {

        //set up top nav/overview pane and main GenomeView pane
        dojo.addClass( this.container, "jbrowse"); // browser container has an overall .jbrowse class
        dojo.addClass( document.body, this.config.theme || "tundra"); //< tundra dijit theme

        var topPane = dojo.create( 'div',{ style: {overflow: 'hidden'}}, this.container );

        var about = this.browserMeta();
        var aboutDialog = new InfoDialog(
            {
                title: 'About '+about.title,
                content: about.description,
                className: 'about-dialog'
            });


        // make our top menu bar
        var menuBar = dojo.create(
            'div',
            {
                className: this.config.show_nav ? 'menuBar' : 'topLink'
            }
            );
        thisObj.menuBar = menuBar;
        ( this.config.show_nav ? topPane : this.container ).appendChild( menuBar );

        var overview = dojo.create( 'div', { className: 'overview', id: 'overview' }, topPane );
        this.overviewDiv = overview;
        // overview=0 hides the overview, but we still need it to exist
        if( ! this.config.show_overview )
            overview.style.cssText = "display: none";

        if( this.config.show_nav ) {
            this.navbox = this.createNavBox( topPane );

            if( this.config.datasets && ! this.config.dataset_id ) {
                console.warn("In JBrowse configuration, datasets specified, but dataset_id not set.  Dataset selector will not be shown.");
            }
            if( this.config.datasets && this.config.dataset_id ) {
                this.renderDatasetSelect( menuBar );
            } else {

                this.poweredByLink = dojo.create('a', {
                                className: 'powered_by',
                                innerHTML: 'JBrowse',
                                onclick: dojo.hitch( aboutDialog, 'show' ),
                                title: 'powered by JBrowse'
                            }, menuBar );
            }

            // make the file menu
            this.addGlobalMenuItem( 'file',
                                    new dijitMenuItem(
                                        {
                                            label: 'Open',
                                            iconClass: 'dijitIconFolderOpen',
                                            onClick: dojo.hitch( this, 'openFileDialog' )
                                        })
                                  );
            this.renderGlobalMenu( 'file', {text: 'File'}, menuBar );


            // make the view menu
            this.addGlobalMenuItem( 'view', new dijitMenuItem({
                label: 'Set highlight',
                onClick: function() {
                    new SetHighlightDialog({
                            browser: thisObj,
                            setCallback: dojo.hitch( thisObj, 'setHighlightAndRedraw' )
                        }).show();
                }
            }));
            // make the menu item for clearing the current highlight
            this._highlightClearButton = new dijitMenuItem(
                {
                    label: 'Clear highlight',
                    onClick: dojo.hitch( this, function() {
                                             var h = this.getHighlight();
                                             if( h ) {
                                                 this.clearHighlight();
                                                 this.view.redrawRegion( h );
                                             }
                                         })
                });
            this._updateHighlightClearButton();  //< sets the label and disabled status
            // update it every time the highlight changes
            this.subscribe( '/jbrowse/v1/n/globalHighlightChanged', dojo.hitch( this, '_updateHighlightClearButton' ) );

            this.addGlobalMenuItem( 'view', this._highlightClearButton );
            this.renderGlobalMenu( 'view', {text: 'View'}, menuBar );


            // make the options menu
            this.renderGlobalMenu( 'options', { text: 'Options', title: 'configure JBrowse' }, menuBar );
        }

        if( this.config.show_nav ) {
            // make the help menu
            this.addGlobalMenuItem( 'help',
                                    new dijitMenuItem(
                                        {
                                            label: 'About',
                                            //iconClass: 'dijitIconFolderOpen',
                                            onClick: dojo.hitch( aboutDialog, 'show' )
                                        })
                                  );

            function showHelp() {
                new HelpDialog( lang.mixin(thisObj.config.quickHelp || {}, { browser: thisObj } )).show();
            }
            this.setGlobalKeyboardShortcut( '?', showHelp );
            this.addGlobalMenuItem( 'help',
                                    new dijitMenuItem(
                                        {
                                            label: 'General',
                                            iconClass: 'jbrowseIconHelp',
                                            onClick: showHelp
                                        })
                                  );

            this.renderGlobalMenu( 'help', {}, menuBar );
        }

        if( this.config.show_nav && this.config.show_tracklist && this.config.show_overview )
            menuBar.appendChild( this.makeShareLink() );
        else
            menuBar.appendChild( this.makeFullViewLink() );


        this.viewElem = document.createElement("div");
        this.viewElem.className = "dragWindow";
        this.container.appendChild( this.viewElem);

        this.containerWidget = new dijitBorderContainer({
            liveSplitters: false,
            design: "sidebar",
            gutters: false
        }, this.container);
        var contentWidget =
            new dijitContentPane({region: "top"}, topPane);

        // hook up GenomeView
        this.view = this.viewElem.view =
            new GenomeView(
                { browser: this,
                  elem: this.viewElem,
                  config: this.config.view,
                  stripeWidth: 250,
                  refSeq: this.refSeq,
                  zoomLevel: 1/200
                });

        dojo.connect( this.view, "onFineMove",   this, "onFineMove"   );
        dojo.connect( this.view, "onCoarseMove", this, "onCoarseMove" );

        this.browserWidget =
            new dijitContentPane({region: "center"}, this.viewElem);
        dojo.connect( this.browserWidget, "resize", this,      'onResize' );
        dojo.connect( this.browserWidget, "resize", this.view, 'onResize' );

        //connect events to update the URL in the location bar
        function updateLocationBar() {
            var shareURL = thisObj.makeCurrentViewURL();
            if( thisObj.config.updateBrowserURL && window.history && window.history.replaceState )
                window.history.replaceState( {},"", shareURL );
            document.title = thisObj.view.visibleRegionLocString()+' JBrowse';
        };
        dojo.connect( this, "onCoarseMove",                     updateLocationBar );
        this.subscribe( '/jbrowse/v1/n/tracks/visibleChanged',  updateLocationBar );
        this.subscribe( '/jbrowse/v1/n/globalHighlightChanged', updateLocationBar );

        //set initial location
        this.afterMilestone( 'loadRefSeqs', dojo.hitch( this, function() {
            this.afterMilestone( 'initTrackMetadata', dojo.hitch( this, function() {
                this.createTrackList().then( dojo.hitch( this, function() {

                    this.containerWidget.startup();
                    this.onResize();
                    this.view.onResize();

                    // make our global keyboard shortcut handler
                    on( document.body, 'keypress', dojo.hitch( this, 'globalKeyHandler' ));

                    // configure our event routing
                    this._initEventRouting();

                    // done with initView
                    deferred.resolve({ success: true });
               }));
            }));
        }));
    });
},

renderDatasetSelect: function( parent ) {
    var dsconfig = this.config.datasets || {};
    var datasetChoices = [];
    for( var id in dsconfig ) {
        datasetChoices.push( dojo.mixin({ id: id }, dsconfig[id] ) );
    }

    new dijitSelectBox(
        {
            name: 'dataset',
            className: 'dataset_select',
            value: this.config.dataset_id,
            options: array.map(
                datasetChoices,
                function( dataset ) {
                    return { label: dataset.name, value: dataset.id };
                }),
            onChange: dojo.hitch(this, function( dsID ) {
                                     var ds = (this.config.datasets||{})[dsID];
                                     if( ds )
                                         window.location = ds.url;
                                     return false;
                                 })
        }).placeAt( parent );
},

/**
 * Get object like { title: "title", description: "description", ... }
 * that contains metadata describing this browser.
 */
browserMeta: function() {
    var about = this.config.aboutThisBrowser || {};
    about.title = about.title || 'JBrowse';

    var verstring = this.version && this.version.match(/^\d/)
        ? this.version : '(development version)';

    if( about.description ) {
        about.description += '<div class="powered_by">'
            + 'Powered by <a target="_blank" href="http://jbrowse.org">JBrowse '+verstring+'</a>.'
            + '</div>';
    }
    else {
        about.description = '<div class="default_about">'
            + '  <img class="logo" src="'+this.resolveUrl('img/JBrowseLogo_small.png')+'">'
            + '  <h1>JBrowse '+verstring+'</h1>'
            + '  <div class="tagline">A next-generation genome browser<br> built with JavaScript and HTML5.</div>'
            + '  <a class="mainsite" target="_blank" href="http://jbrowse.org">JBrowse website</a>'
            + '  <div class="gmod">JBrowse is a <a target="_blank" href="http://gmod.org">GMOD</a> project.</div>'
            + '  <div class="copyright">&copy; 2013 The Evolutionary Software Foundation</div>'
            + '</div>';
    }
    return about;
},

/**
 * Track type registry, used by GUI elements that need to offer
 * options regarding selecting track types.  Can register a track
 * type, and get the data structure describing what track types are
 * known.
 */
registerTrackType: function( args ) {

    var types = this.getTrackTypes();
    var typeName   = args.type;
    var defaultFor = args.defaultForStoreTypes || [];
    var humanLabel = args.label;

    // add it to known track types
    types.knownTrackTypes.push( typeName );

    // add its label
    if( args.label )
        types.trackTypeLabels[typeName] = args.label;

    // uniqify knownTrackTypes
    var seen = {};
    types.knownTrackTypes = array.filter( types.knownTrackTypes, function( type ) {
        var s = seen[type];
        seen[type] = true;
        return !s;
    });

    // set it as default for the indicated types, if any
    array.forEach( defaultFor, function( storeName ) {
        types.trackTypeDefaults[storeName] = typeName;
    });

    // store the whole structure in this object
    this._knownTrackTypes = types;
},
getTrackTypes: function() {
    // create the default types if necessary
    if( ! this._knownTrackTypes )
        this._knownTrackTypes = {
            // map of store type -> default track type to use for the store
            trackTypeDefaults: {
                'JBrowse/Store/SeqFeature/BAM'        : 'JBrowse/View/Track/Alignments2',
                'JBrowse/Store/SeqFeature/NCList'     : 'JBrowse/View/Track/HTMLFeatures',
                'JBrowse/Store/SeqFeature/BigWig'     : 'JBrowse/View/Track/Wiggle/XYPlot',
                'JBrowse/Store/Sequence/StaticChunked': 'JBrowse/View/Track/Sequence',
                'JBrowse/Store/SeqFeature/VCFTabix'   : 'JBrowse/View/Track/HTMLVariants'
            },

            knownTrackTypes: [
                'JBrowse/View/Track/Alignments',
                'JBrowse/View/Track/Alignments2',
                'JBrowse/View/Track/FeatureCoverage',
                'JBrowse/View/Track/SNPCoverage',
                'JBrowse/View/Track/HTMLFeatures',
                'JBrowse/View/Track/HTMLVariants',
                'JBrowse/View/Track/Wiggle/XYPlot',
                'JBrowse/View/Track/Wiggle/Density',
                'JBrowse/View/Track/Sequence'
            ],

            trackTypeLabels: {
            }
        };

    return this._knownTrackTypes;
},



openFileDialog: function() {
    new FileDialog({ browser: this })
        .show({
            openCallback: dojo.hitch( this, function( results ) {
                var confs = results.trackConfs || [];
                if( confs.length ) {

                    // tuck away each of the store configurations in
                    // our store configuration, and replace them with
                    // their names.
                    array.forEach( confs, function( conf ) {
                        var storeConf = conf.store;
                        if( storeConf && typeof storeConf == 'object' ) {
                            delete conf.store;
                            var name = this._addStoreConfig( storeConf.name, storeConf );
                            conf.store = name;
                        }
                    },this);

                    // send out a message about how the user wants to create the new tracks
                    this.publish( '/jbrowse/v1/v/tracks/new', confs );

                    // if requested, send out another message that the user wants to show them
                    if( results.trackDisposition == 'openImmediately' )
                        this.publish( '/jbrowse/v1/v/tracks/show', confs );
                }
            })
        });
},

addTracks: function( confs ) {
    // just register the track configurations right now
    this._addTrackConfigs( confs );
},
replaceTracks: function( confs ) {
    // just add-or-replace the track configurations
    this._replaceTrackConfigs( confs );
},
deleteTracks: function( confs ) {
    // de-register the track configurations
    this._deleteTrackConfigs( confs );
},

renderGlobalMenu: function( menuName, args, parent ) {
    var menu = this.makeGlobalMenu( menuName );
    if( menu ) {
        args = dojo.mixin(
            {
                className: menuName,
                innerHTML: '<span class="icon"></span> '+ ( args.text || Util.ucFirst(menuName)),
                dropDown: menu
            },
            args || {}
        );

        var menuButton = new dijitDropDownButton( args );
        dojo.addClass( menuButton.domNode, 'menu' );
        parent.appendChild( menuButton.domNode );
    }
},

makeGlobalMenu: function( menuName ) {
    var items = ( this._globalMenuItems || {} )[menuName] || [];
    if( ! items.length )
        return null;

    var menu = new dijitDropDownMenu({ leftClickToOpen: true });
    dojo.forEach( items, function( item ) {
        menu.addChild( item );
    });
    dojo.addClass( menu.domNode, 'globalMenu' );
    menu.startup();
    return menu;
},

addGlobalMenuItem: function( menuName, item ) {
    if( ! this._globalMenuItems )
        this._globalMenuItems = {};
    if( ! this._globalMenuItems[ menuName ] )
        this._globalMenuItems[ menuName ] = [];
    this._globalMenuItems[ menuName ].push( item );
},

/**
 * Initialize our message routing, subscribing to messages, forwarding
 * them around, and so forth.
 *
 * "v" (view)
 *   Requests from the user.  These go only to the browser, which is
 *   the central point forx deciding what to do about them.  This is
 *   usually just forwarding the command as one or more "c" messages.
 *
 * "c" (command)
 *   Commands from authority, like the Browser object.  These cause
 *   things to actually happen in the UI: things to be shown or
 *   hidden, actions taken, and so forth.
 *
 * "n" (notification)
 *   Notification that something just happened.
 *
 * @private
 */
_initEventRouting: function() {
    var that = this;

    that.subscribe('/jbrowse/v1/v/tracks/hide', function( trackConfigs ) {
        that.publish( '/jbrowse/v1/c/tracks/hide', trackConfigs );
    });
    that.subscribe('/jbrowse/v1/v/tracks/show', function( trackConfigs ) {
        that.addRecentlyUsedTracks( dojo.map(trackConfigs, function(c){ return c.label;}) );
        that.publish( '/jbrowse/v1/c/tracks/show', trackConfigs );
    });

    that.subscribe('/jbrowse/v1/v/tracks/new', function( trackConfigs ) {
        that.addTracks( trackConfigs );
        that.publish( '/jbrowse/v1/c/tracks/new', trackConfigs );
        that.publish( '/jbrowse/v1/n/tracks/new', trackConfigs );
    });
    that.subscribe('/jbrowse/v1/v/tracks/replace', function( trackConfigs ) {
        that.replaceTracks( trackConfigs );
        that.publish( '/jbrowse/v1/c/tracks/replace', trackConfigs );
        that.publish( '/jbrowse/v1/n/tracks/replace', trackConfigs );
    });
    that.subscribe('/jbrowse/v1/v/tracks/delete', function( trackConfigs ) {
        that.deleteTracks( trackConfigs );
        that.publish( '/jbrowse/v1/c/tracks/delete', trackConfigs );
        that.publish( '/jbrowse/v1/n/tracks/delete', trackConfigs );
    });

    that.subscribe('/jbrowse/v1/v/tracks/pin', function( trackNames ) {
        that.publish( '/jbrowse/v1/c/tracks/pin', trackNames );
        that.publish( '/jbrowse/v1/n/tracks/pin', trackNames );
    });

    that.subscribe('/jbrowse/v1/v/tracks/unpin', function( trackNames ) {
        that.publish( '/jbrowse/v1/c/tracks/unpin', trackNames );
        that.publish( '/jbrowse/v1/n/tracks/unpin', trackNames );
    });
},

/**
 * Reports some anonymous usage statistics about this browsing
 * instance.  Currently reports the number of tracks in the instance
 * and their type (feature, wiggle, etc), and the number of reference
 * sequences and their average length.
 */
reportUsageStats: function() {
    if( this.config.suppressUsageStatistics )
        return;

    var stats = this._calculateClientStats();
    this._reportGoogleUsageStats( stats );
    this._reportCustomUsageStats( stats );
},

// phones home to google analytics
_reportGoogleUsageStats: function( stats ) {
    _gaq.push.apply( _gaq, [
        ['_setAccount', 'UA-7115575-2'],
        ['_setDomainName', 'none'],
        ['_setAllowLinker', true],
        ['_setCustomVar', 1, 'tracks-count', stats['tracks-count'], 3 ],
        ['_setCustomVar', 2, 'refSeqs-count', stats['refSeqs-count'], 3 ],
        ['_setCustomVar', 3, 'refSeqs-avgLen', stats['refSeqs-avgLen'], 3 ],
        ['_setCustomVar', 4, 'jbrowse-version', stats['ver'], 3 ],
        ['_setCustomVar', 5, 'loadTime', stats['loadTime'], 3 ],
        ['_trackPageview']
    ]);

    var ga = document.createElement('script');
    ga.type = 'text/javascript';
    ga.async = true;
    ga.src = ('https:' == document.location.protocol ? 'https://ssl' : 'http://www')
             + '.google-analytics.com/ga.js';
    var s = document.getElementsByTagName('script')[0];
    s.parentNode.insertBefore(ga, s);
},

// phones home to custom analytics at jbrowse.org
_reportCustomUsageStats: function(stats) {
    // phone home with a GET request made by a script tag
    dojo.create(
        'img',
        { style: {
              display: 'none'
          },
          src: 'http://jbrowse.org/analytics/clientReport?'
               + dojo.objectToQuery( stats )
        },
        document.body
    );
},


/**
 * Get a store object from the store registry, loading its code and
 * instantiating it if necessary.
 */
getStore: function( storeName, callback ) {
    if( !callback ) throw 'invalid arguments';

    var storeCache = this._storeCache || {};
    this._storeCache = storeCache;

    var storeRecord = storeCache[ storeName ];
    if( storeRecord ) {
        storeRecord.refCount++;
        callback( storeRecord.store );
        return;
    }

    var conf = this.config.stores[storeName];
    if( ! conf ) {
        console.warn( "store '"+storeName+"' not found" );
        callback( null );
        return;
    }

    var storeClassName = conf.type;
    if( ! storeClassName ) {
        console.warn( "store "+storeName+" has no type defined" );
        callback( null );
        return;
    }

    require( [ storeClassName ], dojo.hitch( this, function( storeClass ) {
                 var storeArgs = {};
                 dojo.mixin( storeArgs, conf );
                 dojo.mixin( storeArgs,
                             {
                                 config: conf,
                                 browser: this,
                                 refSeq: this.refSeq
                             });

                 var store = new storeClass( storeArgs );
                 this._storeCache[ storeName ] = { refCount: 1, store: store };
                 callback( store );
                 // release the callback because apparently require
                 // doesn't release this function
                 callback = undefined;
             }));
},

/**
 * Add a store configuration to the browser.  If name is falsy, will
 * autogenerate one.
 * @private
 */
uniqCounter: 0,
_addStoreConfig: function( /**String*/ name, /**Object*/ storeConfig ) {
    name = name || 'addStore'+this.uniqCounter++;

    if( ! this.config.stores )
        this.config.stores = {};
    if( ! this._storeCache )
        this._storeCache = {};

    if( this.config.stores[name] || this._storeCache[name] ) {
        throw "store "+name+" already exists!";
    }

    this.config.stores[name] = storeConfig;
    return name;
},

clearStores: function() {
    this._storeCache = {};
},

/**
 * Notifies the browser that the given named store is no longer being
 * used by the calling component.  Decrements the store's reference
 * count, and if the store's reference count reaches zero, the store
 * object will be discarded, to be recreated again later if needed.
 */
// not actually being used yet
releaseStore: function( storeName ) {
    var storeRecord = this._storeCache[storeName];
    if( storeRecord && ! --storeRecord.refCount )
        delete this._storeCache[storeName];
},

_calculateClientStats: function() {

    var scn = screen || window.screen;

    // make a flat (i.e. non-nested) object for the stats, so that it
    // encodes compactly in the query string
    var date = new Date();
    var stats = {
        ver: this.version || 'dev',
        'refSeqs-count': this.refSeqOrder.length,
        'refSeqs-avgLen':
          ! this.refSeqOrder.length
            ? null
            : dojof.reduce(
                dojo.map( this.refSeqOrder,
                          function(name) {
                              var ref = this.allRefs[name];
                              if( !ref )
                                  return 0;
                              return ref.end - ref.start;
                          },
                          this
                        ),
                '+'
            ),
        'tracks-count': this.config.tracks.length,
        'plugins': dojof.keys( this.plugins ).sort().join(','),

        // screen geometry
        'scn-h': scn ? scn.height : null,
        'scn-w': scn ? scn.width  : null,
        // window geometry
        'win-h':document.body.offsetHeight,
        'win-w': document.body.offsetWidth,
        // container geometry
        'el-h': this.container.offsetHeight,
        'el-w': this.container.offsetWidth,

        // time param to prevent caching
        t: date.getTime()/1000,

        // also get local time zone offset
        tzoffset: date.getTimezoneOffset(),

        loadTime: (date.getTime() - this.startTime)/1000
    };

    // count the number and types of tracks
    dojo.forEach( this.config.tracks, function(trackConfig) {
        var typeKey = 'track-types-'+ trackConfig.type || 'null';
        stats[ typeKey ] =
          ( stats[ typeKey ] || 0 ) + 1;
    });

    return stats;
},

publish: function() {
    if( this.config.logMessages )
        console.log( arguments );

    return topic.publish.apply( topic, arguments );
},
subscribe: function() {
    return topic.subscribe.apply( topic, arguments );
},

onResize: function() {
    if( this.navbox )
        this.view.locationTrapHeight = dojo.marginBox( this.navbox ).h;
},

/**
 * Get the list of the most recently used tracks, stored for this user
 * in a cookie.
 * @returns {Array[Object]} as <code>[{ time: (integer), label: (track label)}]</code>
 */
getRecentlyUsedTracks: function() {
    return dojo.fromJson( this.cookie( 'recentTracks' ) || '[]' );
},

/**
 * Add the given list of tracks as being recently used.
 * @param trackLabels {Array[String]} array of track labels to add
 */
addRecentlyUsedTracks: function( trackLabels ) {
    var seen = {};
    var newRecent =
        Util.uniq(
            dojo.map( trackLabels, function(label) {
                          return {
                              label: label,
                              time: Math.round( new Date() / 1000 ) // secs since epoch
                          };
                      },this)
                .concat( dojo.fromJson( this.cookie('recentTracks'))  || [] ),
            function(entry) {
                return entry.label;
            }
        )
        // limit by default to 20 recent tracks
        .slice( 0, this.config.maxRecentTracks || 10 );

    // set the recentTracks cookie, good for one year
    this.cookie( 'recentTracks', newRecent, { expires: 365 } );

    return newRecent;
},

/**
 * Run a function that will eventually resolve the named Deferred
 * (milestone).
 * @param {String} name the name of the Deferred
 */
_milestoneFunction: function( /**String*/ name, func ) {

    var thisB = this;
    var args = Array.prototype.slice.call( arguments, 2 );

    var d = thisB._getDeferred( name );
    args.unshift( d );
    try {
        func.apply( thisB, args ) ;
    } catch(e) {
        console.error( e, e.stack );
        d.resolve({ success:false, error: e });
    }

    return d;
},

/**
 * Fetch or create a named Deferred, which is how milestones are implemented.
 */
_getDeferred: function( name ) {
    if( ! this._deferred )
        this._deferred = {};
    return this._deferred[name] = this._deferred[name] || new Deferred();
},
/**
 * Attach a callback to a milestone.
 */
afterMilestone: function( name, func ) {
    return this._getDeferred(name)
        .then( function() {
                   try {
                       func();
                   } catch( e ) {
                       console.error( ''+e, e.stack, e );
                   }
               });
},
/**
 * Indicate that we've reached a milestone in the initalization
 * process.  Will run all the callbacks associated with that
 * milestone.
 */
passMilestone: function( name, result ) {
    return this._getDeferred(name).resolve( result );
},
/**
 * Return true if we have reached the named milestone, false otherwise.
 */
reachedMilestone: function( name ) {
    return this._getDeferred(name).fired >= 0;
},


/**
 *  Load our configuration file(s) based on the parameters thex
 *  constructor was passed.  Does not return until all files are
 *  loaded and merged in.
 *  @returns nothing meaningful
 */
loadConfig: function () {
    return this._milestoneFunction( 'loadConfig', function( deferred ) {
        var c = new ConfigManager({ config: this.config, defaults: this._configDefaults(), browser: this });
        c.getFinalConfig( dojo.hitch(this, function( finishedConfig ) {
                this.config = finishedConfig;

                // pass the tracks configurations through
                // addTrackConfigs so that it will be indexed and such
                var tracks = finishedConfig.tracks || [];
                delete finishedConfig.tracks;
                this._addTrackConfigs( tracks );

                // coerce some config keys to boolean
                dojo.forEach( ['show_tracklist','show_nav','show_overview'], function(v) {
                                  this.config[v] = this._coerceBoolean( this.config[v] );
                              },this);

               // set empty tracks array if we have none
               if( ! this.config.tracks )
                   this.config.tracks = [];

                deferred.resolve({success:true});
        }));
    });
},

/**
 * Add new track configurations.
 * @private
 */
_addTrackConfigs: function( /**Array*/ configs ) {

    if( ! this.config.tracks )
        this.config.tracks = [];
    if( ! this.trackConfigsByName )
        this.trackConfigsByName = {};

    array.forEach( configs, function(conf){

        // if( this.trackConfigsByName[ conf.label ] ) {
        //     console.warn("track with label "+conf.label+" already exists, skipping");
        //     return;
        // }

        this.trackConfigsByName[conf.label] = conf;
        this.config.tracks.push( conf );

    },this);

    return configs;
},
/**
 * Replace existing track configurations.
 * @private
 */
_replaceTrackConfigs: function( /**Array*/ newConfigs ) {
    if( ! this.trackConfigsByName )
        this.trackConfigsByName = {};

    array.forEach( newConfigs, function( conf ) {
        if( ! this.trackConfigsByName[ conf.label ] ) {
            console.warn("track with label "+conf.label+" does not exist yet.  creating a new one.");
        }

        this.trackConfigsByName[conf.label] =
                           dojo.mixin( this.trackConfigsByName[ conf.label ] || {}, conf );
   },this);
},
/**
 * Delete existing track configs.
 * @private
 */
_deleteTrackConfigs: function( configsToDelete ) {
    // remove from this.config.tracks
    this.config.tracks = array.filter( this.config.tracks || [], function( conf ) {
        return ! array.some( configsToDelete, function( toDelete ) {
            return toDelete.label == conf.label;
        });
    });

    // remove from trackConfigsByName
    array.forEach( configsToDelete, function( toDelete ) {
        if( ! this.trackConfigsByName[ toDelete.label ] ) {
            console.warn( "track "+toDelete.label+" does not exist, cannot delete" );
            return;
        }

        delete this.trackConfigsByName[ toDelete.label ];
    },this);
},

_configDefaults: function() {
    return {
        tracks: [],
        show_tracklist: true,
        show_nav: true,
        show_overview: true
    };
},

/**
 * Coerce a value of unknown type to a boolean, treating string 'true'
 * and 'false' as the values they indicate, and string numbers as
 * numbers.
 * @private
 */
_coerceBoolean: function(val) {
    if( typeof val == 'string' ) {
        val = val.toLowerCase();
        if( val == 'true' ) {
            return true;
        }
        else if( val == 'false' )
            return false;
        else
            return parseInt(val);
    }
    else if( typeof val == 'boolean' ) {
        return val;
    }
    else if( typeof val == 'number' ) {
        return !!val;
    }
    else {
        return true;
    }
},

/**
 * @param refSeqs {Array} array of refseq records to add to the browser
 */
addRefseqs: function( refSeqs ) {
    var allrefs = this.allRefs = this.allRefs || {};
    dojo.forEach( refSeqs, function(r) {
        this.allRefs[r.name] = r;
    },this);

    // generate refSeqOrder
    this.refSeqOrder =
        function() {
            var order;
            if( ! this.config.refSeqOrder ) {
                order = refSeqs;
            }
            else {
                order = refSeqs.slice(0);
                order.sort(
                    this.config.refSeqOrder == 'length'            ? function( a, b ) { return a.length - b.length;  }  :
                    this.config.refSeqOrder == 'length descending' ? function( a, b ) { return b.length - a.length;  }  :
                    this.config.refSeqOrder == 'name descending'   ? function( a, b ) { return b.name.localeCompare( a.name ); } :
                                                                     function( a, b ) { return a.name.localeCompare( b.name ); }
                );
            }
            return array.map( order, function( r ) {
                                  return r.name;
                              });
        }.call(this);

    this.refSeq = this.refSeq || this.allRefs[ this.refSeqOrder[0] ];
},


getCurrentRefSeq: function( name, callback ) {
    return this.refSeq || {};
},

getRefSeq: function( name, callback ) {
    if( typeof name != 'string' )
        name = this.refSeqOrder[0];

    callback( this.allRefs[ name ] );
},

/**
 * @private
 */
onFineMove: function(startbp, endbp) {

    if( this.locationTrap ) {
        var length = this.view.ref.end - this.view.ref.start;
        var trapLeft = Math.round((((startbp - this.view.ref.start) / length)
                                   * this.view.overviewBox.w) + this.view.overviewBox.l);
        var trapRight = Math.round((((endbp - this.view.ref.start) / length)
                                    * this.view.overviewBox.w) + this.view.overviewBox.l);
        dojo.style( this.locationTrap, {
                        width: (trapRight - trapLeft) + "px",
                        borderBottomWidth: this.view.locationTrapHeight + "px",
                        borderLeftWidth: trapLeft + "px",
                        borderRightWidth: (this.view.overviewBox.w - trapRight) + "px"
        });
    }
},

/**
 * Asynchronously initialize our track metadata.
 */
initTrackMetadata: function( callback ) {
    return this._milestoneFunction( 'initTrackMetadata', function( deferred ) {
        var metaDataSourceClasses = dojo.map(
                                    (this.config.trackMetadata||{}).sources || [],
                                    function( sourceDef ) {
                                        var url  = sourceDef.url || 'trackMeta.csv';
                                        var type = sourceDef.type || (
                                                /\.csv$/i.test(url)     ? 'csv'  :
                                                /\.js(on)?$/i.test(url) ? 'json' :
                                                'csv'
                                        );
                                        var storeClass = sourceDef['class']
                                            || { csv: 'dojox/data/CsvStore', json: 'dojox/data/JsonRestStore' }[type];
                                        if( !storeClass ) {
                                            console.error( "No store class found for type '"
                                                           +type+"', cannot load track metadata from URL "+url);
                                            return null;
                                        }
                                        return { class_: storeClass, url: url };
                                    });


        require( Array.prototype.concat.apply( ['JBrowse/Store/TrackMetaData'],
                                               dojo.map( metaDataSourceClasses, function(c) { return c.class_; } ) ),
                 dojo.hitch(this,function( MetaDataStore ) {
                     var mdStores = [];
                     for( var i = 1; i<arguments.length; i++ ) {
                         mdStores.push( new (arguments[i])({url: metaDataSourceClasses[i-1].url}) );
                     }

                     this.trackMetaDataStore =  new MetaDataStore(
                         dojo.mixin( dojo.clone(this.config.trackMetadata || {}), {
                                         trackConfigs: this.config.tracks,
                                         browser: this,
                                         metadataStores: mdStores
                                     })
                     );

                     deferred.resolve({success:true});
        }));
    });
},

/**
 * Asynchronously create the track list.
 * @private
 */
createTrackList: function() {
    return this._milestoneFunction('createTrack', function( deferred ) {
        // find the tracklist class to use
        var tl_class = !this.config.show_tracklist           ? 'Null'                         :
                       (this.config.trackSelector||{}).type  ? this.config.trackSelector.type :
                                                               'Simple';
        if( ! /\//.test( tl_class ) )
            tl_class = 'JBrowse/View/TrackList/'+tl_class;

        // load all the classes we need
        require( [ tl_class ],
                 dojo.hitch( this, function( trackListClass ) {
                     // instantiate the tracklist and the track metadata object
                     this.trackListView = new trackListClass(
                         dojo.mixin(
                             dojo.clone( this.config.trackSelector ) || {},
                             {
                                 trackConfigs: this.config.tracks,
                                 browser: this,
                                 trackMetaData: this.trackMetaDataStore
                             }
                         )
                     );

                     // bind the 't' key as a global keyboard shortcut
                     this.setGlobalKeyboardShortcut( 't', this.trackListView, 'toggle' );

                     // listen for track-visibility-changing messages from
                     // views and update our tracks cookie
                     this.subscribe( '/jbrowse/v1/n/tracks/visibleChanged', dojo.hitch( this, function() {
                         this.cookie( "tracks",
                                      this.view.visibleTrackNames().join(','),
                                      {expires: 60});
                     }));

                     deferred.resolve({ success: true });
        }));
    });
},

/**
 * @private
 */

onVisibleTracksChanged: function() {
},


/**
 * Like <code>navigateToLocation()</code>, except it attempts to display the given
 * location with a little bit of flanking sequence to each side, if
 * possible.
 */
showRegion: function( location ) {
    var flank   = Math.round( ( location.end - location.start ) * 0.2 );
    //go to location, with some flanking region
    this.navigateToLocation({ ref: location.ref,
                               start: location.start - flank,
                               end: location.end + flank
                             });

    // if the location has a track associated with it, show it
    if( location.tracks ) {
        this.showTracks( array.map( location.tracks, function( t ) { return t && (t.label || t.name) || t; } ));
    }
},

/**
 * navigate to a given location
 * @example
 * gb=dojo.byId("GenomeBrowser").genomeBrowser
 * gb.navigateTo("ctgA:100..200")
 * gb.navigateTo("f14")
 * @param loc can be either:<br>
 * &lt;chromosome&gt;:&lt;start&gt; .. &lt;end&gt;<br>
 * &lt;start&gt; .. &lt;end&gt;<br>
 * &lt;center base&gt;<br>
 * &lt;feature name/ID&gt;
 */

<<<<<<< HEAD
navigateTo: function(loc) {
    this.afterMilestone( 'completely initialized', dojo.hitch( this, function() {
=======
Browser.prototype.navigateTo = function(loc) {
        this.afterMilestone( 'initView', dojo.hitch( this, function() {
>>>>>>> e678ef71
        // if it's a foo:123..456 location, go there
        var location = typeof loc == 'string' ? Util.parseLocString( loc ) :  loc;
        if( location ) {
            this.navigateToLocation( location );
        }
        // otherwise, if it's just a word, try to figure out what it is
        else {

            // is it just the name of one of our ref seqs?
            var ref = Util.matchRefSeqName( loc, this.allRefs );
            if( ref ) {
                // see if we have a stored location for this ref seq in a
                // cookie, and go there if we do
                var oldLoc;
                try {
                    oldLoc = Util.parseLocString(
                        dojo.fromJson(
                            this.cookie("location")
                        )[ref.name].l
                    );
                    oldLoc.ref = ref.name; // force the refseq name; older cookies don't have it
                } catch (x) {}
                if( oldLoc ) {
                    this.navigateToLocation( oldLoc );
                    return;
                } else {
                    // if we don't just go to the middle 80% of that refseq,
                    // based on range that can be viewed (start to end)
                    // rather than total length, in case start != 0 || end != length
                    // this.navigateToLocation({ref: ref.name, start: ref.end*0.1, end: ref.end*0.9 });
                    var visibleLength = ref.end - ref.start;
                    this.navigateToLocation({ref:   ref.name,
                                             start: ref.start + (visibleLength * 0.1),
                                             end:   ref.start + (visibleLength * 0.9) } );
                    return;
                }
            }

            // lastly, try to search our feature names for it
            this.searchNames( loc );
        }
    }));
},

// given an object like { ref: 'foo', start: 2, end: 100 }, set the
// browser's view to that location.  any of ref, start, or end may be
// missing, in which case the function will try set the view to
// something that seems intelligent
<<<<<<< HEAD
navigateToLocation: function( location ) {
=======
Browser.prototype.navigateToLocation = function( location ) {
    this.afterMilestone( 'initView', dojo.hitch( this, function() {
        // validate the ref seq we were passed
        var ref = location.ref ? Util.matchRefSeqName( location.ref, this.allRefs )
                               : this.refSeq;
        if( !ref )
            return;
        location.ref = ref.name;
>>>>>>> e678ef71

        // clamp the start and end to the size of the ref seq
        location.start = Math.max( 0, location.start || 0 );
        location.end   = Math.max( location.start,
                                   Math.min( ref.end, location.end || ref.end )
                                 );

        // if it's the same sequence, just go there
        if( location.ref == this.refSeq.name) {
            this.view.setLocation( this.refSeq,
                                   location.start,
                                   location.end
                                 );
            this._updateLocationCookies( location );
        }
        // if different, we need to poke some other things before going there
        else {
            // record names of open tracks and re-open on new refseq
            var curTracks = this.view.visibleTrackNames();

            this.refSeq = this.allRefs[location.ref];
            this.clearStores();

            this.view.setLocation( this.refSeq,
                                   location.start,
                                   location.end );
            this._updateLocationCookies( location );

<<<<<<< HEAD
    return;
},
=======
            this.showTracks( curTracks );
        }
    }));
};
>>>>>>> e678ef71

/**
 * Given a string name, search for matching feature names and set the
 * view location to any that match.
 */
searchNames: function( /**String*/ loc ) {
    var thisB = this;
    this.nameStore.query({ name: loc })
        .then(
            function( nameMatches ) {
                // if we have no matches, pop up a dialog saying so, and
                // do nothing more
                if( ! nameMatches.length ) {
                    new InfoDialog(
                        {
                            title: 'Not found',
                            content: 'Not found: <span class="locString">'+loc+'</span>',
                            className: 'notfound-dialog'
                        }).show();
                    return;
                }

                var goingTo;

                //first check for exact case match
                for (var i = 0; i < nameMatches.length; i++) {
                    if( nameMatches[i].name  == loc )
                        goingTo = nameMatches[i];
                }
                //if no exact case match, try a case-insentitive match
                if( !goingTo ) {
                    for( i = 0; i < nameMatches.length; i++ ) {
                        if( nameMatches[i].name.toLowerCase() == loc.toLowerCase() )
                            goingTo = nameMatches[i];
                    }
                }
                //else just pick a match
                if( !goingTo ) goingTo = nameMatches[0];

                // if it has one location, go to it
                if( goingTo.location ) {

                    //go to location, with some flanking region
                    thisB.showRegionWithHighlight( goingTo.location );
                }
                // otherwise, pop up a dialog with a list of the locations to choose from
                else if( goingTo.multipleLocations ) {
                    new LocationChoiceDialog(
                        {
                            browser: thisB,
                            locationChoices: goingTo.multipleLocations,
                            title: 'Choose '+goingTo.name+' location',
                            prompt: '"'+goingTo.name+'" is found in multiple locations.  Please choose a location to view.'
                        })
                        .show();
                }
            },
            function(e) {
                console.error( e );
                new InfoDialog(
                    {
                        title: 'Error',
                        content: 'Error reading from name store.'
                    }).show();
                return;
            }
   );
},


/**
 * load and display the given tracks
 * @example
 * gb=dojo.byId("GenomeBrowser").genomeBrowser
 * gb.showTracks(["DNA","gene","mRNA","noncodingRNA"])
 * @param trackNameList {Array|String} array or comma-separated string
 * of track names, each of which should correspond to the "label"
 * element of the track information
 */

<<<<<<< HEAD
showTracks: function( trackNames ) {
    this.afterMilestone('completely initialized', dojo.hitch( this, function() {
=======
Browser.prototype.showTracks = function( trackNames ) {
    this.afterMilestone('initView', dojo.hitch( this, function() {
>>>>>>> e678ef71
        if( typeof trackNames == 'string' )
            trackNames = trackNames.split(',');

        if( ! trackNames )
            return;

        var trackConfs = dojo.filter(
            dojo.map( trackNames, function(n) {
                          return this.trackConfigsByName[n];
                      }, this),
            function(c) {return c;} // filter out confs that are missing
        );

        // publish some events with the tracks to instruct the views to show them.
        this.publish( '/jbrowse/v1/c/tracks/show', trackConfs );
        this.publish( '/jbrowse/v1/n/tracks/visibleChanged' );
    }));
},

/**
 * Create a global keyboard shortcut.
 * @param keychar the character of the key that is typed
 * @param [...] additional arguments passed to dojo.hitch for making the handler
 */
setGlobalKeyboardShortcut: function( keychar ) {
    // warn if redefining
    if( this.globalKeyboardShortcuts[ keychar ] )
        console.warn("WARNING: JBrowse global keyboard shortcut '"+keychar+"' redefined");

    // make the wrapped handler func
    var func = dojo.hitch.apply( dojo, Array.prototype.slice.call( arguments, 1 ) );

    // remember it
    this.globalKeyboardShortcuts[ keychar ] = func;
},

/**
 * Key event handler that implements all global keyboard shortcuts.
 */
globalKeyHandler: function( evt ) {
    // if some digit widget is focused, don't process any global keyboard shortcuts
    if( dijitFocus.curNode )
        return;

    var shortcut = this.globalKeyboardShortcuts[ evt.keyChar || String.fromCharCode( evt.charCode || evt.keyCode ) ];
    if( shortcut ) {
        shortcut.call( this );
        evt.stopPropagation();
    }
},

makeShareLink: function () {
    // don't make the link if we were explicitly configured not to
    if( ( 'share_link' in this.config ) && !this.config.share_link )
        return null;

    var browser = this;
    var shareURL = '#';

    // make the share link
    var button = new dijitButton({
            className: 'share',
            innerHTML: '<span class="icon"></span> Share',
            title: 'share this view',
            onClick: function() {
                URLinput.value = shareURL;
                previewLink.href = shareURL;

                sharePane.show();

                var lp = dojo.position( button.domNode );
                dojo.style( sharePane.domNode, {
                               top: (lp.y+lp.h) + 'px',
                               right: 0,
                               left: ''
                            });
                URLinput.focus();
                URLinput.select();
                copyReminder.style.display = 'block';

                return false;
            }
        }
    );

    // make the 'share' popup
    var container = dojo.create(
        'div', {
            innerHTML: 'Paste this link in <b>email</b> or <b>IM</b>'
        });
    var copyReminder = dojo.create('div', {
                                       className: 'copyReminder',
                                       innerHTML: 'Press CTRL-C to copy'
                                   });
    var URLinput = dojo.create(
        'input', {
            type: 'text',
            value: shareURL,
            size: 50,
            readonly: 'readonly',
            onclick: function() { this.select();  copyReminder.style.display = 'block'; },
            onblur: function() { copyReminder.style.display = 'none'; }
        });
    var previewLink = dojo.create('a', {
        innerHTML: 'Preview',
        target: '_blank',
        href: shareURL,
        style: { display: 'block', "float": 'right' }
    }, container );
    var sharePane = new dijitDialog(
        {
            className: 'sharePane',
            title: 'Share this view',
            draggable: false,
            content: [
                container,
                URLinput,
                copyReminder
            ],
            autofocus: false
        });

    // connect moving and track-changing events to update it
    var updateShareURL = function() {
        shareURL = browser.makeCurrentViewURL();
    };
    dojo.connect( this, "onCoarseMove",                     updateShareURL );
    this.subscribe( '/jbrowse/v1/n/tracks/visibleChanged',  updateShareURL );
    this.subscribe( '/jbrowse/v1/n/globalHighlightChanged', updateShareURL );

    return button.domNode;
},

/**
 * Return a string URL that encodes the complete viewing state of the
 * browser.  Currently just data dir, visible tracks, and visible
 * region.
 * @param {Object} overrides optional key-value object containing
 *                           components of the query string to override
 */
makeCurrentViewURL: function( overrides ) {
    var t = typeof this.config.shareURL;

    if( t == 'function' ) {
        return this.config.shareURL.call( this, this );
    }
    else if( t == 'string' ) {
        return this.config.shareURL;
    }

    return "".concat(
        window.location.protocol,
        "//",
        window.location.host,
        window.location.pathname,
        "?",
        dojo.objectToQuery(
            dojo.mixin(
                dojo.mixin( {}, (this.config.queryParams||{}) ),
                dojo.mixin(
                    {
                        loc:    this.view.visibleRegionLocString(),
                        tracks: this.view.visibleTrackNames().join(','),
                        highlight: (this.getHighlight()||'').toString()
                    },
                    overrides || {}
                )
            )
        )
    );
},

makeFullViewLink: function () {
    var thisB = this;
    // make the link
    var link = dojo.create('a', {
        className: 'topLink',
        href: window.location.href,
        target: '_blank',
        title: 'View in full browser',
        innerHTML: 'Full view'
    });

    var makeURL = this.config.makeFullViewURL || this.makeCurrentViewURL;

    // update it when the view is moved or tracks are changed
    var update_link = function() {
        link.href = makeURL.call( thisB, thisB );
    };
    dojo.connect( this, "onCoarseMove",                     update_link );
    this.subscribe( '/jbrowse/v1/n/tracks/visibleChanged',  update_link );
    this.subscribe( '/jbrowse/v1/n/globalHighlightChanged', update_link );

    return link;
},

/**
 * @private
 */

onCoarseMove: function(startbp, endbp) {

    var currRegion = { start: startbp, end: endbp, ref: this.refSeq.name };

    // update the location box with our current location
    if( this.locationBox ) {
        this.locationBox.set(
            'value',
            Util.assembleLocStringWithLength( currRegion ),
            false //< don't fire any onchange handlers
        );
        this.goButton.set( 'disabled', true ) ;
    }

    // also update the refseq selection dropdown if present
    this._updateRefSeqSelectBox();

    if( this.reachedMilestone('completely initialized') ) {
        this._updateLocationCookies( currRegion );
    }

    // send out a message notifying of the move
    this.publish( '/jbrowse/v1/n/navigate', currRegion );
},

_updateRefSeqSelectBox: function() {
    if( this.refSeqSelectBox ) {

        // if none of the options in the select box match this
        // reference sequence, add another one to the end for it
        if( ! array.some( this.refSeqSelectBox.getOptions(), function( option ) {
                              return option.value == this.refSeq.name;
                        }, this)
          ) {
              this.refSeqSelectBox.set( 'options',
                                     this.refSeqSelectBox.getOptions()
                                     .concat({ label: this.refSeq.name, value: this.refSeq.name })
                                   );
        }

        // set its value to the current ref seq
        this.refSeqSelectBox.set( 'value', this.refSeq.name, false );
    }
},

/**
 * update the location and refseq cookies
 */
_updateLocationCookies: function( location ) {
    var locString = typeof location == 'string' ? location : Util.assembleLocString( location );
    var oldLocMap = dojo.fromJson( this.cookie('location') ) || { "_version": 1 };
    if( ! oldLocMap["_version"] )
        oldLocMap = this._migrateLocMap( oldLocMap );
    oldLocMap[this.refSeq.name] = { l: locString, t: Math.round( (new Date()).getTime() / 1000 ) - 1340211510 };
    oldLocMap = this._limitLocMap( oldLocMap, this.config.maxSavedLocations || 10 );
    this.cookie( 'location', dojo.toJson(oldLocMap), {expires: 60});
},

/**
 * Migrate an old location map cookie to the new format that includes timestamps.
 * @private
 */
_migrateLocMap: function( locMap ) {
    var newLoc = { "_version": 1 };
    for( var loc in locMap ) {
        newLoc[loc] = { l: locMap[loc], t: 0 };
    }
    return newLoc;
},

/**
 * Limit the size of the saved location map, removing the least recently used.
 * @private
 */
_limitLocMap: function( locMap, maxEntries ) {
    // don't do anything if the loc map has fewer than the max
    var locRefs = dojof.keys( locMap );
    if( locRefs.length <= maxEntries )
        return locMap;

    // otherwise, calculate the least recently used that we need to
    // get rid of to be under the size limit
    locMap = dojo.clone( locMap );
    var deleteLocs =
        locRefs
        .sort( function(a,b){
                   return locMap[b].t - locMap[a].t;
               })
        .slice( maxEntries-1 );

    // and delete them from the locmap
    dojo.forEach( deleteLocs, function(locRef) {
        delete locMap[locRef];
    });

    return locMap;
},

/**
 * Wrapper for dojo.cookie that namespaces our cookie names by
 * prefixing them with this.config.containerID.
 *
 * Has one additional bit of smarts: if an object or array is passed
 * instead of a string to set as the cookie contents, will serialize
 * it with dojo.toJson before storing.
 *
 * @param [...] same as dojo.cookie
 * @returns the new value of the cookie, same as dojo.cookie
 */
cookie: function() {
    arguments[0] = this.config.containerID + '-' + arguments[0];
    if( typeof arguments[1] == 'object' )
        arguments[1] = dojo.toJson( arguments[1] );

    var sizeLimit= this.config.cookieSizeLimit || 1200;
    if( arguments[1] && arguments[1].length > sizeLimit ) {
        console.warn("not setting cookie '"+arguments[0]+"', value too big ("+arguments[1].length+" > "+sizeLimit+")");
        return dojo.cookie( arguments[0] );
    }

    return dojo.cookie.apply( dojo.cookie, arguments );
},

/**
 * @private
 */

createNavBox: function( parent ) {

    var navbox = dojo.create( 'div', { id: 'navbox', style: { 'text-align': 'center' } }, parent );

    // container adds a white backdrop to the locationTrap.
    var locationTrapContainer = dojo.create('div', {className: 'locationTrapContainer'}, navbox );

    this.locationTrap = dojo.create('div', {className: 'locationTrap'}, locationTrapContainer );

    var four_nbsp = String.fromCharCode(160); four_nbsp = four_nbsp + four_nbsp + four_nbsp + four_nbsp;
    navbox.appendChild(document.createTextNode( four_nbsp ));

    var moveLeft = document.createElement("input");
    moveLeft.type = "image";
    moveLeft.src = this.resolveUrl( "img/slide-left.png" );
    moveLeft.id = "moveLeft";
    moveLeft.className = "icon nav";
    moveLeft.style.height = "40px";
    navbox.appendChild(moveLeft);
    dojo.connect( moveLeft, "click", this,
                  function(event) {
                      dojo.stopEvent(event);
                      this.view.slide(0.9);
                  });

    var moveRight = document.createElement("input");
    moveRight.type = "image";
    moveRight.src = this.resolveUrl( "img/slide-right.png" );
    moveRight.id="moveRight";
    moveRight.className = "icon nav";
    moveRight.style.height = "40px";
    navbox.appendChild(moveRight);
    dojo.connect( moveRight, "click", this,
                  function(event) {
                      dojo.stopEvent(event);
                      this.view.slide(-0.9);
                  });

    navbox.appendChild(document.createTextNode( four_nbsp ));

    var bigZoomOut = document.createElement("input");
    bigZoomOut.type = "image";
    bigZoomOut.src = this.resolveUrl( "img/zoom-out-2.png" );
    bigZoomOut.id = "bigZoomOut";
    bigZoomOut.className = "icon nav";
    bigZoomOut.style.height = "40px";
    navbox.appendChild(bigZoomOut);
    dojo.connect( bigZoomOut, "click", this,
                  function(event) {
                      dojo.stopEvent(event);
                      this.view.zoomOut(undefined, undefined, 2);
                  });


    var zoomOut = document.createElement("input");
    zoomOut.type = "image";
    zoomOut.src = this.resolveUrl("img/zoom-out-1.png");
    zoomOut.id = "zoomOut";
    zoomOut.className = "icon nav";
    zoomOut.style.height = "40px";
    navbox.appendChild(zoomOut);
    dojo.connect( zoomOut, "click", this,
                  function(event) {
                      dojo.stopEvent(event);
                     this.view.zoomOut();
                  });

    var zoomIn = document.createElement("input");
    zoomIn.type = "image";
    zoomIn.src = this.resolveUrl( "img/zoom-in-1.png" );
    zoomIn.id = "zoomIn";
    zoomIn.className = "icon nav";
    zoomIn.style.height = "40px";
    navbox.appendChild(zoomIn);
    dojo.connect( zoomIn, "click", this,
                  function(event) {
                      dojo.stopEvent(event);
                      this.view.zoomIn();
                  });

    var bigZoomIn = document.createElement("input");
    bigZoomIn.type = "image";
    bigZoomIn.src = this.resolveUrl( "img/zoom-in-2.png" );
    bigZoomIn.id = "bigZoomIn";
    bigZoomIn.className = "icon nav";
    bigZoomIn.style.height = "40px";
    navbox.appendChild(bigZoomIn);
    dojo.connect( bigZoomIn, "click", this,
                  function(event) {
                      dojo.stopEvent(event);
                      this.view.zoomIn(undefined, undefined, 2);
                  });

    navbox.appendChild(document.createTextNode( four_nbsp ));

    // if we have fewer than 30 ref seqs, or `refSeqDropdown: true` is
    // set in the config, then put in a dropdown box for selecting
    // reference sequences
    var refSeqSelectBoxPlaceHolder = dojo.create('span', {}, navbox );

    // make the location box
    this.locationBox = new dijitComboBox(
        {
            id: "location",
            name: "location",
            style: { width: '25ex' },
            maxLength: 400,
            searchAttr: "name"
        },
        dojo.create('input', {}, navbox) );
    this.afterMilestone( 'loadNames', dojo.hitch(this, function() {
        if( this.nameStore )
            this.locationBox.set( 'store', this.nameStore );
    }));

    this.locationBox.focusNode.spellcheck = false;
    dojo.query('div.dijitArrowButton', this.locationBox.domNode ).orphan();
    dojo.connect( this.locationBox.focusNode, "keydown", this, function(event) {
                      if( event.keyCode == keys.ESCAPE ) {
                          this.locationBox.set('value','');
                      }
                      else if (event.keyCode == keys.ENTER) {
                          this.locationBox.closeDropDown(false);
                          this.navigateTo( this.locationBox.get('value') );
                          this.goButton.set('disabled',true);
                          dojo.stopEvent(event);
                      } else {
                          this.goButton.set('disabled', false);
                      }
                  });
    dojo.connect( navbox, 'onselectstart', function(evt) { evt.stopPropagation(); return true; });
    // monkey-patch the combobox code to make a few modifications
    (function(){

         // add a moreMatches class to our hacked-in "more options" option
         var dropDownProto = eval(this.locationBox.dropDownClass).prototype;
         var oldCreateOption = dropDownProto._createOption;
         dropDownProto._createOption = function( item ) {
             var option = oldCreateOption.apply( this, arguments );
             if( item.hitLimit )
                 dojo.addClass( option, 'moreMatches');
             return option;
         };

         // prevent the "more matches" option from being clicked
         var oldOnClick = dropDownProto.onClick;
         dropDownProto.onClick = function( node ) {
             if( dojo.hasClass(node, 'moreMatches' ) )
                 return null;
             return oldOnClick.apply( this, arguments );
         };
    }).call(this);

    // make the 'Go' button'
    this.goButton = new dijitButton(
        {
            label: 'Go',
            onClick: dojo.hitch( this, function(event) {
                this.navigateTo(this.locationBox.get('value'));
                this.goButton.set('disabled',true);
                dojo.stopEvent(event);
            })
        }, dojo.create('button',{},navbox));


    this.afterMilestone('loadRefSeqs', dojo.hitch( this, function() {

        // make the refseq selection dropdown
        if( this.refSeqOrder && this.refSeqOrder.length ) {
            var max = this.config.refSeqSelectorMaxSize || 30;
            var numrefs = Math.min( max, this.refSeqOrder.length);
            var options = [];
            for ( var i = 0; i < numrefs; i++ ) {
                options.push( { label: this.refSeqOrder[i], value: this.refSeqOrder[i] } );
            }
            var tooManyMessage = '(first '+numrefs+' ref seqs)';
            if( this.refSeqOrder.length > max ) {
                options.push( { label: tooManyMessage , value: tooManyMessage, disabled: true } );
            }
            this.refSeqSelectBox = new dijitSelectBox({
                name: 'refseq',
                value: this.refSeq ? this.refSeq.name : null,
                options: options,
                onChange: dojo.hitch(this, function( newRefName ) {
                    // don't trigger nav if it's the too-many message
                    if( newRefName == tooManyMessage ) {
                        this.refSeqSelectBox.set('value', this.refSeq.name );
                        return;
                    }

                    // only trigger navigation if actually switching sequences
                    if( newRefName != this.refSeq.name ) {
                        this.navigateToLocation({ ref: newRefName });
                    }
                })
            }).placeAt( refSeqSelectBoxPlaceHolder );
        }

        // calculate how big to make the location box:  make it big enough to hold the
        var locLength = this.config.locationBoxLength || function() {

            // if we have no refseqs, just use 20 chars
            if( ! this.refSeqOrder.length )
                return 20;

            // if there are not tons of refseqs, pick the longest-named
            // one.  otherwise just pick the last one
            var ref = this.refSeqOrder.length < 1000
                && function() {
                       var longestNamedRef;
                       array.forEach( this.refSeqOrder, function(name) {
                                          var ref = this.allRefs[name];
                                          if( ! ref.length )
                                              ref.length = ref.end - ref.start + 1;
                                          if( ! longestNamedRef || longestNamedRef.length < ref.length )
                                              longestNamedRef = ref;
                                      }, this );
                       return longestNamedRef;
                   }.call(this)
                || this.refSeqOrder.length && this.allRefs[ this.refSeqOrder[ this.refSeqOrder.length - 1 ] ]
                || 20;

            var locstring = Util.assembleLocStringWithLength({ ref: ref.name, start: ref.end-1, end: ref.end, length: ref.length });
            //console.log( locstring, locstring.length );
            return locstring.length;
        }.call(this) || 20;


        this.locationBox.domNode.style.width = locLength+'ex';
    }));

    return navbox;
},

/**
 * Return the current highlight region, or null if none.
 */
getHighlight: function() {
    return this._highlight || null;
},

/**
 * Set a new highlight.  Returns the new highlight.
 */
setHighlight: function( newHighlight ) {

    if( newHighlight && ( newHighlight instanceof Location ) )
        this._highlight = newHighlight;
    else if( newHighlight )
        this._highlight = new Location( newHighlight );

    this.publish( '/jbrowse/v1/n/globalHighlightChanged', [this._highlight] );

    return this.getHighlight();
},


_updateHighlightClearButton: function() {
    if( this._highlightClearButton ) {
        this._highlightClearButton.set( 'disabled', !!! this._highlight );
        //this._highlightClearButton.set( 'label', 'Clear highlight' + ( this._highlight ? ' - ' + this._highlight : '' ));
    }
},


clearHighlight: function() {
    if( this._highlight ) {
        delete this._highlight;
        this.publish( '/jbrowse/v1/n/globalHighlightChanged', [] );
    }
},

setHighlightAndRedraw: function( location ) {
    var oldHighlight = this.getHighlight();
    if( oldHighlight )
        this.view.hideRegion( oldHighlight );
    this.view.hideRegion( location );
    this.setHighlight( location );
    this.view.showVisibleBlocks( false );
},

/**
 * Clears the old highlight if necessary, sets the given new
 * highlight, and updates the display to show the highlighted location.
 */
showRegionWithHighlight: function( location ) {
    var oldHighlight = this.getHighlight();
    if( oldHighlight )
        this.view.hideRegion( oldHighlight );
    this.view.hideRegion( location );
    this.setHighlight( location );
    this.showRegion( location );
}
});
});


/*

Copyright (c) 2007-2009 The Evolutionary Software Foundation

Created by Mitchell Skinner <mitch_skinner@berkeley.edu>

This package and its accompanying libraries are free software; you can
redistribute it and/or modify it under the terms of the LGPL (either
version 2.1, or at your option, any later version) or the Artistic
License 2.0.  Refer to LICENSE for the full license text.

*/<|MERGE_RESOLUTION|>--- conflicted
+++ resolved
@@ -233,11 +233,7 @@
 
             // figure out js path
             if( !( 'js' in p ))
-<<<<<<< HEAD
-                p.js = resolved+"/js";
-=======
                 p.js = p.location+"/js"; //URL resolution for this is taken care of by the JS loader
->>>>>>> e678ef71
             if( p.js.charAt(0) != '/' && ! /^https?:/i.test( p.js ) )
                 p.js = '../'+p.js;
 
@@ -1578,13 +1574,8 @@
  * &lt;feature name/ID&gt;
  */
 
-<<<<<<< HEAD
 navigateTo: function(loc) {
-    this.afterMilestone( 'completely initialized', dojo.hitch( this, function() {
-=======
-Browser.prototype.navigateTo = function(loc) {
-        this.afterMilestone( 'initView', dojo.hitch( this, function() {
->>>>>>> e678ef71
+    this.afterMilestone( 'initView', dojo.hitch( this, function() {
         // if it's a foo:123..456 location, go there
         var location = typeof loc == 'string' ? Util.parseLocString( loc ) :  loc;
         if( location ) {
@@ -1633,10 +1624,7 @@
 // browser's view to that location.  any of ref, start, or end may be
 // missing, in which case the function will try set the view to
 // something that seems intelligent
-<<<<<<< HEAD
 navigateToLocation: function( location ) {
-=======
-Browser.prototype.navigateToLocation = function( location ) {
     this.afterMilestone( 'initView', dojo.hitch( this, function() {
         // validate the ref seq we were passed
         var ref = location.ref ? Util.matchRefSeqName( location.ref, this.allRefs )
@@ -1644,7 +1632,6 @@
         if( !ref )
             return;
         location.ref = ref.name;
->>>>>>> e678ef71
 
         // clamp the start and end to the size of the ref seq
         location.start = Math.max( 0, location.start || 0 );
@@ -1673,15 +1660,10 @@
                                    location.end );
             this._updateLocationCookies( location );
 
-<<<<<<< HEAD
-    return;
-},
-=======
             this.showTracks( curTracks );
         }
     }));
-};
->>>>>>> e678ef71
+},
 
 /**
  * Given a string name, search for matching feature names and set the
@@ -1762,13 +1744,8 @@
  * element of the track information
  */
 
-<<<<<<< HEAD
 showTracks: function( trackNames ) {
-    this.afterMilestone('completely initialized', dojo.hitch( this, function() {
-=======
-Browser.prototype.showTracks = function( trackNames ) {
     this.afterMilestone('initView', dojo.hitch( this, function() {
->>>>>>> e678ef71
         if( typeof trackNames == 'string' )
             trackNames = trackNames.split(',');
 
