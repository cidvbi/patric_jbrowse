--- conflicted
+++ resolved
@@ -153,17 +153,6 @@
                                thisB.navigateTo( initialLocString );
 
                            // figure out what initial track list we will use:
-<<<<<<< HEAD
-                           //    from a param passed to our instance, or from a cookie, or
-                           //    the passed defaults, or the last-resort default of "DNA"?
-                           var origTracklist =
-                                  thisB.config.forceTracks
-                               || thisB.config.defaultTracks
-                               || thisB.cookie( "tracks" )
-                               || "DNA";
-
-                           thisB.showTracks( origTracklist );
-=======
                            var tracksToShow = [];
                            // always add alwaysOnTracks, regardless of any other track params                   
                            if (thisB.config.alwaysOnTracks) { tracksToShow = tracksToShow.concat(thisB.config.alwaysOnTracks.split(",")); }
@@ -179,7 +168,6 @@
                            // eliminate track duplicates (may have specified in both alwaysOnTracks and defaultTracks)
                            tracksToShow = Util.uniq(tracksToShow);
                            thisB.showTracks( tracksToShow );
->>>>>>> f28e822d
 
                            thisB.passMilestone( 'completely initialized', { success: true } );
                        });
@@ -554,17 +542,7 @@
             if( this.config.datasets && this.config.dataset_id ) {
                 this.renderDatasetSelect( menuBar );
             } else {
-
-                /*this.poweredByLink = dojo.create('a', {
-                                className: 'powered_by',
-                                innerHTML: this.browserMeta().title,
-                                title: 'powered by JBrowse'
-<<<<<<< HEAD
-                            }, menuBar );*/
-=======
-                            }, menuBar );
-                thisObj.poweredBy_clickHandle = dojo.connect(this.poweredByLink, "onclick", dojo.hitch( aboutDialog, 'show') );
->>>>>>> f28e822d
+                 thisObj.poweredBy_clickHandle = dojo.connect(this.poweredByLink, "onclick", dojo.hitch( aboutDialog, 'show') );
             }
 
             // make the file menu
