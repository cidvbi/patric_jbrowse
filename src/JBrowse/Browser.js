--- conflicted
+++ resolved
@@ -417,7 +417,6 @@
                 menuBar.appendChild( fileButton.domNode );
             }
 
-<<<<<<< HEAD
             var configMenu = this.makeGlobalMenu('options');
             if( configMenu ) {
                 var configLink = new dijitDropDownButton(
@@ -484,10 +483,6 @@
         }));
     });
 };
-=======
-            // make our global keyboard shortcut handler
-            on( document.body, 'keypress', dojo.hitch( this, 'globalKeyHandler' ) );
->>>>>>> 9d802a27
 
 
 /**
