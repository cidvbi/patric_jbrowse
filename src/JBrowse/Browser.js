--- conflicted
+++ resolved
@@ -348,7 +348,6 @@
 };
 
 Browser.prototype.initView = function() {
-<<<<<<< HEAD
     return this._milestoneFunction('initView', function( deferred ) {
 
         //set up top nav/overview pane and main GenomeView pane
@@ -356,57 +355,6 @@
         dojo.addClass( document.body, this.config.theme || "tundra"); //< tundra dijit theme
 
         var topPane = dojo.create( 'div',{ style: {overflow: 'hidden'}}, this.container );
-=======
-    //set up top nav/overview pane and main GenomeView pane
-    dojo.addClass(document.body, this.config.theme || "tundra");
-
-    var topPane = dojo.create( 'div',{ style: {overflow: 'hidden'}}, this.container );
-
-    var overview = dojo.create( 'div', { className: 'overview', id: 'overview' }, topPane );
-    // overview=0 hides the overview, but we still need it to exist
-    if( ! this.config.show_overview )
-        overview.style.cssText = "display: none";
-
-    if( this.config.show_nav )
-        this.navbox = this.createNavBox( topPane );
-
-    // make our little top-links box with links to help, etc.
-    var linkContainer = dojo.create('div', { className: 'topLink' });
-    dojo.create('a', {
-        className: 'powered_by',
-        innerHTML: 'JBrowse',
-        href: 'http://jbrowse.org',
-        title: 'powered by JBrowse'
-     }, linkContainer );
-
-    if( this.config.show_nav && this.config.show_tracklist && this.config.show_overview )
-        linkContainer.appendChild( this.makeShareLink() );
-    else
-        linkContainer.appendChild( this.makeFullViewLink() );
-
-    if( this.config.show_nav )
-        linkContainer.appendChild( this.makeHelpDialog()   );
-
-    ( this.config.show_nav ? this.navbox : this.container ).appendChild( linkContainer );
-
-
-    this.viewElem = document.createElement("div");
-    this.viewElem.className = "dragWindow";
-    this.container.appendChild( this.viewElem);
-
-    this.containerWidget = new dijitBorderContainer({
-        liveSplitters: false,
-        design: "sidebar",
-        gutters: false
-    }, this.container);
-    var contentWidget =
-        new dijitContentPane({region: "top"}, topPane);
-
-    //create location trapezoid
-    if( this.config.show_nav ) {
-        this.locationTrap = dojo.create('div', {className: 'locationTrap'}, topPane );
-    }
->>>>>>> e6851685
 
         // make our top menu bar
         var menuBar = dojo.create(
@@ -492,7 +440,6 @@
         //create location trapezoid
         if( this.config.show_nav ) {
             this.locationTrap = dojo.create('div', {className: 'locationTrap'}, topPane );
-            this.locationTrap.className = "locationTrap";
         }
 
         // hook up GenomeView
