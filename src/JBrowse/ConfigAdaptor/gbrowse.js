--- conflicted
+++ resolved
@@ -66,9 +66,6 @@
         param: function(i){
             var line = this.lines; var rx = this.regex;
             var lineNum = i+1;
-<<<<<<< HEAD
-            var tmpStrVal = '';
-=======
 
             var match = this.lines[i].match(this.regex.param);  // Check for a value
             match[2].trim();                                    // on the first
@@ -77,8 +74,8 @@
             }                                                   // block
 
             var tmpStrVal = match[2] ? match[2] : '';
->>>>>>> 5e59a172
             var divider = this.regex.code.test(line[lineNum]) ? "\n" : ' ';
+
             // while (line is defined, and not a parameter, section, or subsection)
             while (typeof line[lineNum] !== 'undefined' && (! ( rx.param.test(line[lineNum]) ||
                     rx.section.test(line[lineNum]) || rx.subsection.test(line[lineNum])))){
