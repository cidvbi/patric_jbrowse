<<<<<<< HEAD
/**
 * Configuration adaptor for JBrowse's text configuration format.
 * That is, the text configuration format that is not JSON.
 */
=======
>>>>>>> 4f28ee45
define([
           'dojo/_base/declare',
           'dojo/_base/lang',
           'dojo/_base/array',
           'dojo/json',

           'JBrowse/ConfigAdaptor/JB_json_v1'
       ],
       function(
           declare,
           lang,
           array,
           JSON,

           JB_json
       ) {
return declare( [JB_json], {

_isAlwaysArray: function(varname) {
    return { include: true }[varname];
},

parse_conf: function( text, load_args ) {
    var section = [], keypath, operation, value;
    var data = {};
    var lineNumber;

    function recordVal() {
        if( value !== undefined ) {
            try {
                var match;
                // parse json
                if(( match = value.match(/^json:(.+)/i) )) {
                    value = JSON.parse( match[1] );
                }
                // parse numbers if it looks numeric
                else if( /^[\+\-]?[\d\.,]+([eE][\-\+]?\d+)?$/.test(value) )
                    value = parseFloat( value.replace(/,/g,'') );

                var path = section.concat(keypath).join('.');
                if( operation == '+=' ) {
                    var existing = lang.getObject( path, false, data );
                    if( existing ) {
                        if( ! lang.isArray( existing ) )
                            existing = [existing];
                    }
                    else {
                        existing = [];
                    }
                    existing.push( value );
                    value = existing;
                }
                lang.setObject( path, value, data );
            } catch(e) {
                throw new Error( "syntax error"
                                 + ( (load_args.config||{}).url ? ' in '+load_args.config.url : '' )
                                 + ( lineNumber? " at line "+(lineNumber-1) : '' )
                               );
            }
        }
    }

    array.forEach( text.split("\n"), function( line, i ) {
        lineNumber = i+1;
        line = line.replace(/^\s*#.+/,'');
        var match;

        // new section
        if(( match = line.match( /^\s*\[([^\]]+)/ ))) { // new section
            recordVal();
            keypath = value = undefined;
            section = match[1].trim().split(/\s*\.\s*/);
            if( section.length == 1 && section[0].toLowerCase() == 'general' )
                section = [];
        }
        // new value
        else if(( match = line.match( value == undefined ? /^([^\+=]+)(\+?=)(.*)/ : /^(\S[^\+=]+)(\+?=)(.*)/ ))) {
            recordVal();
            keypath = match[1].trim().split(/\s*\.\s*/);
            operation = match[2];
            if( this._isAlwaysArray( section.concat(keypath).join('.') ) ) {
                operation = '+=';
            }
            value = match[3].trim();
        }
        // add to existing array value
<<<<<<< HEAD
        else if( keypath !== undefined && ( match = line.match( /^\s{0,4}\+\s*(.+)/ ) ) ) {
=======
        else if( keypath !== undefined && ( match = line.match( /^\s*\+\s*(.+)/ ) ) ) {
>>>>>>> 4f28ee45
            recordVal();
            operation = '+=';
            value = match[1].trim();
        }
        // add to existing value
        else if( value !== undefined && (match = line.match( /^\s+(\S.*)/ ))) {
            value += value.length ? ' '+match[1].trim() : match[1].trim();
        }
        // done with last value
        else {
            recordVal();
            keypath = value = undefined;
        }
    },this);

    recordVal();

    return data;
}

});
});<|MERGE_RESOLUTION|>--- conflicted
+++ resolved
@@ -1,10 +1,3 @@
-<<<<<<< HEAD
-/**
- * Configuration adaptor for JBrowse's text configuration format.
- * That is, the text configuration format that is not JSON.
- */
-=======
->>>>>>> 4f28ee45
 define([
            'dojo/_base/declare',
            'dojo/_base/lang',
@@ -91,11 +84,7 @@
             value = match[3].trim();
         }
         // add to existing array value
-<<<<<<< HEAD
-        else if( keypath !== undefined && ( match = line.match( /^\s{0,4}\+\s*(.+)/ ) ) ) {
-=======
         else if( keypath !== undefined && ( match = line.match( /^\s*\+\s*(.+)/ ) ) ) {
->>>>>>> 4f28ee45
             recordVal();
             operation = '+=';
             value = match[1].trim();
