define([
           'dojo/_base/declare',
           'dojo/_base/array',
           'dojo/dom-construct',
           'JBrowse/Util',
           'JBrowse/has',
           'dojo/dnd/move',
           'dojo/dnd/Source',
           'dijit/focus',
           'JBrowse/Component',
           'JBrowse/FeatureFiltererMixin',
           'JBrowse/View/Track/LocationScale',
           'JBrowse/View/Track/GridLines',
           'JBrowse/BehaviorManager',
           'JBrowse/View/Animation/Zoomer',
           'JBrowse/View/Animation/Slider',
           'JBrowse/View/InfoDialog'
       ], function(
           declare,
           array,
           domConstruct,
           Util,
           has,
           dndMove,
           dndSource,
           dijitFocus,
           Component,
           FeatureFiltererMixin,
           LocationScaleTrack,
           GridLinesTrack,
           BehaviorManager,
           Zoomer,
           Slider,
           InfoDialog
       ) {

var dojof = Util.dojof;

// weird subclass of dojo dnd constrained mover to make the location
// thumb behave better
var locationThumbMover = declare( dndMove.constrainedMoveable, {
        constructor: function(node, params){
                this.constraints = function(){
                        var n = this.node.parentNode,
                        mb = dojo.marginBox(n);
                        mb.t = 0;
                        return mb;
                 };
        }
});

/**
 * Main view class, shows a scrollable, horizontal view of annotation
 * tracks.  NOTE: All coordinates are interbase.
 * @class
 * @constructor
 */

return declare( [Component,FeatureFiltererMixin], {

constructor: function( args ) {
    var browser = args.browser;
    var elem = args.elem;
    var stripeWidth = args.stripeWidth;
    var refseq = args.refSeq;
    var zoomLevel = args.zoomLevel;

    // keep a reference to the main browser object
    this.browser = browser;
    this.setFeatureFilterParentComponent( this.browser );

    //the page element that the GenomeView lives in
    this.elem = elem;

    this.posHeight = this.calculatePositionLabelHeight( elem );
    // Add an arbitrary 50% padding between the position labels and the
    // topmost track
    this.topSpace = this.posHeight*1.5;

    // WebApollo needs max zoom level to be sequence residues char width
    this.maxPxPerBp = this.config.maxPxPerBp;

    //the reference sequence
    this.ref = refseq;
    //current scale, in pixels per bp
    this.pxPerBp = zoomLevel;

    //width, in pixels, of the vertical stripes
    this.stripeWidth = stripeWidth;


    // the scrollContainer is the element that changes position
    // when the user scrolls
    this.scrollContainer = dojo.create(
        'div', {
            id: 'container',
            style: { position: 'absolute',
                     left: '0px',
                     top: '0px'
                   }
        }, elem
    );

    this._renderVerticalScrollBar();

    // we have a separate zoomContainer as a child of the scrollContainer.
    // they used to be the same element, but making zoomContainer separate
    // enables it to be narrower than this.elem.
    this.zoomContainer = document.createElement("div");
    this.zoomContainer.id = "zoomContainer";
    this.zoomContainer.style.cssText =
        "position: absolute; left: 0px; top: 0px; height: 100%;";
    this.scrollContainer.appendChild(this.zoomContainer);

    this.outerTrackContainer = document.createElement("div");
    this.outerTrackContainer.className = "trackContainer outerTrackContainer";
    this.outerTrackContainer.style.cssText = "height: 100%;";
    this.zoomContainer.appendChild( this.outerTrackContainer );

    this.trackContainer = document.createElement("div");
    this.trackContainer.className = "trackContainer innerTrackContainer draggable";
    this.trackContainer.style.cssText = "height: 100%;";
    this.outerTrackContainer.appendChild( this.trackContainer );

    //width, in pixels of the "regular" (not min or max zoom) stripe
    this.regularStripe = stripeWidth;


    this.overview = this.browser.overviewDiv;
    this.overviewBox = dojo.marginBox(this.overview);

    this.tracks = [];
    this.uiTracks = [];
    this.trackIndices = {};

    //set up size state (zoom levels, stripe percentage, etc.)
    this.sizeInit();

    //distance, in pixels, from the beginning of the reference sequence
    //to the beginning of the first active stripe
    //  should always be a multiple of stripeWidth
    this.offset = 0;
    //largest value for the sum of this.offset and this.getX()
    //this prevents us from scrolling off the right end of the ref seq
    this.maxLeft = this.bpToPx(this.ref.end+1) - this.getWidth();
    //smallest value for the sum of this.offset and this.getX()
    //this prevents us from scrolling off the left end of the ref seq
    this.minLeft = this.bpToPx(this.ref.start);
    //extra margin to draw around the visible area, in multiples of the visible area
    //0: draw only the visible area; 0.1: draw an extra 10% around the visible area, etc.
    this.drawMargin = 0.2;
    //slide distance (pixels) * slideTimeMultiple + 200 = milliseconds for slide
    //1=1 pixel per millisecond average slide speed, larger numbers are slower
    this.slideTimeMultiple = 0.8;
    this.trackHeights = [];
    this.trackTops = [];
    this.waitElems = dojo.filter( [ dojo.byId("moveLeft"), dojo.byId("moveRight"),
                                    dojo.byId("zoomIn"), dojo.byId("zoomOut"),
                                    dojo.byId("bigZoomIn"), dojo.byId("bigZoomOut"),
                                    document.body, elem ],
                                  function(e) { return e; }
                                );
    this.prevCursors = [];
    this.locationThumb = document.createElement("div");
    this.locationThumb.className = "locationThumb";
    this.overview.appendChild(this.locationThumb);
    this.locationThumbMover = new locationThumbMover(this.locationThumb, {area: "content", within: true});

    this.x = this.elem.scrollLeft;
    this.y = 0;

    var scaleTrackDiv = document.createElement("div");
    scaleTrackDiv.className = "track static_track rubberBandAvailable";
    scaleTrackDiv.style.height = this.posHeight + "px";
    scaleTrackDiv.id = "static_track";

    this.scaleTrackDiv = scaleTrackDiv;
    this.staticTrack = new LocationScaleTrack({
        label: "static_track",
        labelClass: "pos-label",
        posHeight: this.posHeight,
        browser: this.browser,
        refSeq: this.ref
    });
    this.staticTrack.setViewInfo( this, function(height) {}, this.stripeCount,
                                 this.scaleTrackDiv, this.stripePercent,
                                 this.stripeWidth, this.pxPerBp,
                                 this.config.trackPadding);
    this.zoomContainer.appendChild(this.scaleTrackDiv);
    this.waitElems.push(this.scaleTrackDiv);

    var gridTrackDiv = document.createElement("div");
    gridTrackDiv.className = "track";
    gridTrackDiv.style.cssText = "top: 0px; height: 100%;";
    gridTrackDiv.id = "gridtrack";
    var gridTrack = new GridLinesTrack({
                                           browser: this.browser,
                                           refSeq: this.ref
                                       });
    gridTrack.setViewInfo( this, function(height) {}, this.stripeCount,
                          gridTrackDiv, this.stripePercent,
                          this.stripeWidth, this.pxPerBp,
                          this.config.trackPadding);
    this.trackContainer.appendChild(gridTrackDiv);
    this.uiTracks = [this.staticTrack, gridTrack];

    // accept tracks being dragged into this
    this.trackDndWidget =
        new dndSource(
            this.trackContainer,
            {
                accept: ["track"], //accepts only tracks into the viewing field
                withHandles: true,
                creator: dojo.hitch( this, function( trackConfig, hint ) {
                    return {
                        data: trackConfig,
                        type: ["track"],
                        node: hint == 'avatar'
                                 ? dojo.create('div', { innerHTML: trackConfig.key || trackConfig.label, className: 'track-label dragging' })
                                 : this.renderTrack( trackConfig )
                    };
                })
            });

    // subscribe to showTracks commands
    this.browser.subscribe(
        '/dnd/drop',
        dojo.hitch(
            this,
            function( source, nodes, copy, target ) {
                this.updateTrackList();
                if( target.node === this.trackContainer ) {
                    // if dragging into the trackcontainer, we are showing some tracks
                    // get the configs from the tracks being dragged in
                    var confs = dojo.filter( dojo.map( nodes, function(n) {
                                                           return n.track && n.track.config;
                                                       }),
                                             function(c) {return c;}
                                           );
                    this.browser.publish( '/jbrowse/v1/v/tracks/show', confs );
                }
            }
        )
    );
    this.browser.subscribe( '/jbrowse/v1/c/tracks/show',    dojo.hitch( this, 'showTracks' ));
    this.browser.subscribe( '/jbrowse/v1/c/tracks/hide',    dojo.hitch( this, 'hideTracks' ));
    this.browser.subscribe( '/jbrowse/v1/c/tracks/replace', dojo.hitch( this, 'replaceTracks' ));
    this.browser.subscribe( '/jbrowse/v1/c/tracks/delete',  dojo.hitch( this, 'hideTracks' ));
    this.browser.subscribe( '/jbrowse/v1/c/tracks/pin',     dojo.hitch( this, 'pinTracks' ));
    this.browser.subscribe( '/jbrowse/v1/c/tracks/unpin',   dojo.hitch( this, 'unpinTracks' ));

    // render our UI tracks (horizontal scale tracks, grid lines, and so forth)
    dojo.forEach(this.uiTracks, function(track) {
        track.showRange(0, this.stripeCount - 1,
                        Math.round(this.pxToBp(this.offset)),
                        Math.round(this.stripeWidth / this.pxPerBp),
                        this.pxPerBp);
    }, this);

    this.addOverviewTrack(new LocationScaleTrack({
        label: "overview_loc_track",
        labelClass: "overview-pos",
        posHeight: this.overviewPosHeight,
        browser: this.browser,
        refSeq: this.ref
    }));
    this.showFine();
    this.showCoarse();

    // initialize the behavior manager used for setting what this view
    // does (i.e. the behavior it has) for mouse and keyboard events
    this.behaviorManager = new BehaviorManager({ context: this, behaviors: this._behaviors() });
    this.behaviorManager.initialize();
},


_defaultConfig: function() {
    return {
        maxPxPerBp: 20,
        trackPadding: 20 // distance in pixels between each track
    };
},

/**
 * @returns {Object} containing ref, start, and end members for the currently displayed location
 */
visibleRegion: function() {
    return {
               ref:   this.ref.name,
               start: this.minVisible(),
               end:   this.maxVisible()
           };
},

/**
 * @returns {String} locstring representation of the current location<br>
 * (suitable for passing to the browser's navigateTo)
 */
visibleRegionLocString: function() {
    return Util.assembleLocString( this.visibleRegion() );
},

/**
 * Create and place the elements for the vertical scrollbar.
 * @private
 */
_renderVerticalScrollBar: function() {
    var container = dojo.create(
        'div',
        {
            className: 'vertical_scrollbar',
            style: { position: 'fixed',
                     right: '0px',
                     bottom: '0px',
                     height: '100%',
                     width: '10px',
                     zIndex: 1000
                   }
        },
        this.elem
    );

    var positionMarker = dojo.create(
        'div',
        {
            className: 'vertical_position_marker',
            style: {
                position: 'absolute',
                height: '100%'
            }
        },
        container
    );
    this.verticalScrollBar = { container: container, positionMarker: positionMarker, width: container.offsetWidth };
},

/**
 * Update the position and look of the vertical scroll bar as our
 * y-scroll offset changes.
 * @private
 */
_updateVerticalScrollBar: function( newDims ) {
    if( typeof newDims.height == 'number' ) {
        var heightAdjust = this.staticTrack ? -this.staticTrack.div.offsetHeight : 0;
        var trackPaneHeight = newDims.height + heightAdjust;
        this.verticalScrollBar.container.style.height = trackPaneHeight-(this.pinUnderlay ? this.pinUnderlay.offsetHeight+heightAdjust : 0 ) +'px';
        var markerHeight = newDims.height / (this.containerHeight||1) * 100;
        this.verticalScrollBar.positionMarker.style.height = markerHeight > 0.5 ? markerHeight+'%' :  '1px';
        if( newDims.height / (this.containerHeight||1) > 0.98 ) {
            this.verticalScrollBar.container.style.display = 'none';
            this.verticalScrollBar.visible = false;
        } else {
            this.verticalScrollBar.container.style.display = 'block';
            this.verticalScrollBar.visible = true;
        }
    }

    if( typeof newDims.y == 'number' || typeof newDims.height == 'number' ) {
        this.verticalScrollBar.positionMarker.style.top    = (((newDims.y || this.getY() || 0) / (this.containerHeight||1) * 100 )||0)+'%';
    }
},

verticalScrollBarVisibleWidth: function() {
    return this.verticalScrollBar.visible && this.verticalScrollBar.width || 0;
},

/**
 * @returns {Array[Track]} of the tracks that are currently visible in
 * this genomeview
 */
visibleTracks: function() {
    return this.tracks;
},

/**
 *  @returns {Array[String]} of the names of tracks that are currently visible in this genomeview
 */
visibleTrackNames: function() {
    return dojo.map( this.visibleTracks(), function(t){ return t.name; } );
},

/**
 * Called in response to a keyboard or mouse event to slide the view
 * left or right.
 */
keySlideX: function( offset ) {
    this.setX( this.getX() + offset );

    var thisB = this;
    if( ! this._keySlideTimeout )
        this._keySlideTimeout = window.setTimeout(
            function() {
                thisB.afterSlide();
                delete thisB._keySlideTimeout;
            }, 300 );
},


/**
 * Behaviors (event handler bundles) for various states that the
 * GenomeView might be in.
 * @private
 * @returns {Object} description of behaviors
 */
_behaviors: function() { return {

    // behaviors that don't change
    always: {
        apply_on_init: true,
        apply: function() {
            var handles = [];
            handles.push( dojo.connect(
                              this.overview, 'mousedown',
                              dojo.hitch( this, 'startRubberZoom',
                                          dojo.hitch(this,'overview_absXtoBp'),
                                          this.overview,
                                          this.overview
                                        )
                          ));
            var wheelevent = "onwheel" in document.createElement("div") ? "wheel"      :
                                    document.onmousewheel !== undefined ? "mousewheel" :
                                                                          "DOMMouseScroll";
            handles.push(
                dojo.connect( this.scrollContainer,     wheelevent,     this, 'wheelScroll', false ),

                dojo.connect( this.scaleTrackDiv,       "mousedown",
                              dojo.hitch( this, 'startRubberZoom',
                                          dojo.hitch( this,'absXtoBp'),
                                          this.scrollContainer,
                                          this.scaleTrackDiv
                                        )
                            ),

                dojo.connect( this.outerTrackContainer, "dblclick",       this, 'doubleClickZoom'    ),

                dojo.connect( this.locationThumbMover,  "onMoveStop",     this, 'thumbMoved'         ),

                dojo.connect( this.overview,            "onclick",        this, 'overviewClicked'    ),

                dojo.connect( this.scaleTrackDiv,       "onclick",        this,  'scaleClicked'      ),
                dojo.connect( this.scaleTrackDiv,       "mouseover",      this,  'scaleMouseOver'    ),
                dojo.connect( this.scaleTrackDiv,       "mouseout",       this,  'scaleMouseOut'     ),
                dojo.connect( this.scaleTrackDiv,       "mousemove",      this,  'scaleMouseMove'    ),

                dojo.connect( document.body, 'onkeyup', this, function(evt) {
                    if( evt.keyCode == dojo.keys.SHIFT ) // shift
                        this.behaviorManager.swapBehaviors( 'shiftMouse', 'normalMouse' );
                }),
                dojo.connect( document.body, 'onkeydown', this, function(evt) {
                    if( evt.keyCode == dojo.keys.SHIFT ) // shift
                        this.behaviorManager.swapBehaviors( 'normalMouse', 'shiftMouse' );
                }),

                // scroll the view around in response to keyboard arrow keys
                dojo.connect( document.body, 'onkeypress', this, function(evt) {

                    // if some digit widget is focused, don't move the
                    // genome view with arrow keys
                    if( dijitFocus.curNode )
                        return;

                    var that = this;
                    if( evt.keyCode == dojo.keys.LEFT_ARROW || evt.keyCode == dojo.keys.RIGHT_ARROW ) {
                        var offset = evt.keyCode == dojo.keys.LEFT_ARROW ? -40 : 40;
                        if( evt.shiftKey )
                            offset *= 5;
                        this.keySlideX( offset );
                    }
                    else if( evt.keyCode == dojo.keys.DOWN_ARROW || evt.keyCode == dojo.keys.UP_ARROW ) {
                        // shift-up/down zooms in and out
                        if( evt.shiftKey ) {
                            this[ evt.keyCode == dojo.keys.UP_ARROW ? 'zoomIn' : 'zoomOut' ]( evt, 0.5, evt.altKey ? 2 : 1 );
                        }
                        // without shift, scrolls up and down
                        else {
                            var offset = evt.keyCode == dojo.keys.UP_ARROW ? -40 : 40;
                            this.setY( this.getY() + offset );
                        }
                    }
                }),

                // when the track pane is clicked, unfocus any dijit
                // widgets that would otherwise not give up the focus
                dojo.connect( this.scrollContainer, 'onclick', this, function(evt) {
                    dijitFocus.curNode && dijitFocus.curNode.blur();
                })
            );
            return handles;
        }
    },

    // mouse events connected for "normal" behavior
    normalMouse: {
        apply_on_init: true,
        apply: function() {
            return [
                dojo.connect( this.outerTrackContainer,         "mousedown", this, 'startMouseDragScroll'        ),
                dojo.connect( this.verticalScrollBar.container, "mousedown", this, 'startVerticalMouseDragScroll')
            ];
        }
    },

    // mouse events connected when we are in 'highlighting' mode,
    // where dragging the mouse sets the global highlight
    highlightingMouse: {
        apply: function() {
            dojo.removeClass(this.trackContainer,'draggable');
            dojo.addClass(this.trackContainer,'highlightingAvailable');
            return [
                dojo.connect( this.outerTrackContainer, "mousedown",
                              dojo.hitch( this, 'startMouseHighlight',
                                          dojo.hitch(this,'absXtoBp'),
                                          this.scrollContainer,
                                          this.scaleTrackDiv
                                        )
                            ),
                dojo.connect( this.outerTrackContainer, "mouseover", this, 'maybeDrawVerticalPositionLine' ),
                dojo.connect( this.outerTrackContainer, "mousemove", this, 'maybeDrawVerticalPositionLine' )
            ];
        },
        remove: function( mgr, handles ) {
            dojo.forEach( handles, dojo.disconnect, dojo );
            dojo.removeClass(this.trackContainer,'highlightingAvailable');
            dojo.addClass(this.trackContainer,'draggable');
        }
    },

    // mouse events connected when the shift button is being held down
    shiftMouse: {
        apply: function() {
            dojo.removeClass(this.trackContainer,'draggable');
            dojo.addClass(this.trackContainer,'rubberBandAvailable');
            return [
                dojo.connect( this.outerTrackContainer, "mousedown",
                              dojo.hitch( this, 'startRubberZoom',
                                          dojo.hitch(this,'absXtoBp'),
                                          this.scrollContainer,
                                          this.scaleTrackDiv
                                        )
                            ),
                dojo.connect( this.outerTrackContainer, "onclick",   this, 'scaleClicked'                  ),
                dojo.connect( this.outerTrackContainer, "mouseover", this, 'maybeDrawVerticalPositionLine' ),
                dojo.connect( this.outerTrackContainer, "mousemove", this, 'maybeDrawVerticalPositionLine' )
            ];
        },
        remove: function( mgr, handles ) {
            this.clearBasePairLabels();
            this.clearVerticalPositionLine();
            dojo.forEach( handles, dojo.disconnect, dojo );
            dojo.removeClass(this.trackContainer,'rubberBandAvailable');
            dojo.addClass(this.trackContainer,'draggable');
        }
    },

    // mouse events that are connected when we are in the middle of a
    // drag-scrolling operation
    mouseDragScrolling: {
        apply: function() {
            return [
                dojo.connect(document.body, "mouseup",   this, 'dragEnd'      ),
                dojo.connect(document.body, "mousemove", this, 'dragMove'     ),
                dojo.connect(document.body, "mouseout",  this, 'checkDragOut' )
            ];
        }
    },

    // mouse events that are connected when we are in the middle of a
    // vertical-drag-scrolling operation
    verticalMouseDragScrolling: {
        apply: function() {
            return [
                dojo.connect(document.body, "mouseup",   this, 'dragEnd'         ),
                dojo.connect(document.body, "mousemove", this, 'verticalDragMove'),
                dojo.connect(document.body, "mouseout",  this, 'checkDragOut'    )
            ];
        }
    },

    // mouse events that are connected when we are in the middle of a
    // rubber-band zooming operation
    mouseRubberBanding: {
        apply: function() {
            return [
                dojo.connect(document.body, "mouseup",    this, 'rubberExecute' ),
                dojo.connect(document.body, "mousemove",  this, 'rubberMove'    ),
                dojo.connect(document.body, "mouseout",   this, 'rubberCancel'  ),
                dojo.connect(window,        "onkeydown",  this, function(e){
                                 if( e.keyCode !== dojo.keys.SHIFT )
                                     this.rubberCancel(e);
                             })
            ];
        }
    }
};},

/**
 * Conduct a DOM test to calculate the height of div.pos-label
 * elements with a line of text in them.
 */
calculatePositionLabelHeight: function( containerElement ) {
    // measure the height of some arbitrary text in whatever font this
    // shows up in (set by an external CSS file)
    var heightTest = document.createElement("div");
    heightTest.className = "pos-label";
    heightTest.style.visibility = "hidden";
    heightTest.appendChild(document.createTextNode("42"));
    containerElement.appendChild(heightTest);
    var h = heightTest.clientHeight;
    containerElement.removeChild(heightTest);
    return h;
},

wheelScroll: function( event ) {

    if ( !event )
        event = window.event;

    // if( window.WheelEvent )
    //     event = window.WheelEvent;

    var delta = { x: 0, y: 0 };
    if( 'wheelDeltaX' in event ) {
        delta.x = event.wheelDeltaX/2;
        delta.y = event.wheelDeltaY/2;
    }
    else if( 'deltaX' in event ) {
<<<<<<< HEAD
        delta.x = Math.abs(event.deltaY) > Math.abs(2*event.deltaX) ? 0 : event.deltaX*-40;
=======
        var multiplier = navigator.userAgent.indexOf("OS X 10.9")!==-1 ? -5 : -40;
        delta.x = Math.abs(event.deltaY) > Math.abs(2*event.deltaX) ? 0 : event.deltaX*multiplier;
>>>>>>> d7804dbb
        delta.y = event.deltaY*-10;
    }
    else if( event.wheelDelta ) {
        delta.y = event.wheelDelta/2;
        if( window.opera )
            delta.y = -delta.y;
    }
    else if( event.detail ) {
        delta.y = -event.detail*100;
    }

    delta.x = Math.round( delta.x * 2 );
    delta.y = Math.round( delta.y );

    if( delta.x )
        this.keySlideX( -delta.x );
    if( delta.y )
        // 60 pixels per mouse wheel event
        this.setY( this.getY() - delta.y );

    //the timeout is so that we don't have to run showVisibleBlocks
    //for every scroll wheel click (we just wait until so many ms
    //after the last one).
    if ( this.wheelScrollTimeout )
        window.clearTimeout( this.wheelScrollTimeout );

    // 100 milliseconds since the last scroll event is an arbitrary
    // cutoff for deciding when the user is done scrolling
    // (set by a bit of experimentation)
    this.wheelScrollTimeout = window.setTimeout( dojo.hitch( this, function() {
        this.showVisibleBlocks(true);
        this.wheelScrollTimeout = null;
    }, 100));

    dojo.stopEvent(event);
},

getX: function() {
    return this.x || 0;
},

getY: function() {
    return this.y || 0;
},

getHeight: function() {
    return this.elemBox.h;
},
getWidth: function() {
    return this.elemBox.w;
},

clampX: function(x) {
    return Math.round( Math.max( Math.min( this.maxLeft - this.offset, x || 0),
                                 this.minLeft - this.offset
                               )
                     );
},

clampY: function(y) {
    return Math.round( Math.min( Math.max( 0, y || 0 ),
                                 this.containerHeight- this.getHeight()
                               )
                     );
},

rawSetX: function(x) {
    this.elem.scrollLeft = x;
    this.x = x;
},

/**
 * @returns the new x value that was set
 */
setX: function(x) {
    x = this.clampX(x);
    this.rawSetX( x );
    this.updateStaticElements( { x: x } );
    this.showFine();
    return x;
},

rawSetY: function(y) {
    this.y = y;
    this.layoutTracks();
},

/**
 * @returns the new y value that was set
 */
setY: function(y) {
    y = this.clampY(y);
    this.rawSetY(y);
    this.updateStaticElements( { y: y } );
    return y;
},

/**
 * @private
 */
rawSetPosition: function(pos) {
    this.rawSetX( pos.x );
    this.rawSetY( pos.y );
    return pos;
},

/**
 * @param pos.x new x position
 * @param pos.y new y position
 */
setPosition: function(pos) {
    var x = this.clampX( pos.x );
    var y = this.clampY( pos.y );
    this.updateStaticElements( {x: x, y: y} );
    this.rawSetX( x );
    this.rawSetY( y );
    this.showFine();
},

/**
 * @returns {Object} as <code>{ x: 123, y: 456 }</code>
 */
getPosition: function() {
    return { x: this.x, y: this.y };
},

zoomCallback: function() {
    this.zoomUpdate();
},

afterSlide: function() {
    this.showCoarse();
    this.scrollUpdate();
    this.showVisibleBlocks(true);
},

/**
 * Suppress double-click events in the genome view for a certain amount of time, default 100 ms.
 */
suppressDoubleClick: function( /** Number */ time ) {

    if( this._noDoubleClick ) {
        window.clearTimeout( this._noDoubleClick );
    }

    var thisB = this;
    this._noDoubleClick = window.setTimeout(
        function(){ delete thisB._noDoubleClick; },
        time || 100
    );
},

doubleClickZoom: function(event) {
    if( this._noDoubleClick ) return;
    if( this.dragging ) return;
    if( "animation" in this ) return;

    // if we have a timeout in flight from a scaleClicked click,
    // cancel it, cause it looks now like the user has actually
    // double-clicked
    if( this.scaleClickedTimeout ) window.clearTimeout( this.scaleClickedTimeout );

    var zoomLoc = (event.pageX - dojo.position(this.elem, true).x) / this.getWidth();
    if (event.shiftKey) {
    this.zoomOut(event, zoomLoc, 2);
    } else {
    this.zoomIn(event, zoomLoc, 2);
    }
    dojo.stopEvent(event);
},

/** @private */
_beforeMouseDrag: function( event ) {
    if ( this.animation ) {
        if (this.animation instanceof Zoomer) {
            dojo.stopEvent(event);
            return 0;

        } else {
            this.animation.stop();
        }
    }
    if (Util.isRightButton(event)) return 0;
    dojo.stopEvent(event);
    return 1;
},

/**
 * Event fired when a user's mouse button goes down inside the main
 * element of the genomeview.
 */
startMouseDragScroll: function(event) {
    if( ! this._beforeMouseDrag(event) ) return;

    this.behaviorManager.applyBehaviors('mouseDragScrolling');

    this.dragStartPos = {x: event.clientX,
                         y: event.clientY};
    this.winStartPos = this.getPosition();
},

/**
 * Event fired when a user's mouse button goes down inside the vertical
 * scroll bar element of the genomeview.
 */
startVerticalMouseDragScroll: function(event) {
    if( ! this._beforeMouseDrag(event) ) return; // not sure what this is for.

    this.behaviorManager.applyBehaviors('verticalMouseDragScrolling');

    this.dragStartPos = {x: event.clientX,
                         y: event.clientY};
    this.winStartPos = this.getPosition();
},


startMouseHighlight: function( absToBp, container, scaleDiv, event ) {
    if( ! this._beforeMouseDrag(event) ) return;

    this.behaviorManager.applyBehaviors('mouseRubberBanding');

    this.rubberbanding = {
        absFunc: absToBp,
        container: container,
        scaleDiv: scaleDiv,
        message: 'Highlight region',
        start: { x: event.clientX, y: event.clientY },
        execute: function( start, end ) {
            this.browser.setHighlightAndRedraw({ ref: this.ref.name, start: start, end: end });
        }
    };

    this.winStartPos = this.getPosition();
},


/**
 * Start a rubber-band dynamic zoom.
 *
 * @param {Function} absToBp function to convert page X coordinates to
 *   base pair positions on the reference sequence.  Called in the
 *   context of the GenomeView object.
 * @param {HTMLElement} container element in which to draw the
 *   rubberbanding highlight
 * @param {Event} event the mouse event that's starting the zoom
 */
startRubberZoom: function( absToBp, container, scaleDiv, event ) {
    if( ! this._beforeMouseDrag(event) ) return;

    this.behaviorManager.applyBehaviors('mouseRubberBanding');

    this.rubberbanding = {
        absFunc: absToBp,
        container: container,
        scaleDiv: scaleDiv,
        message: 'Zoom to region',
        start: { x: event.clientX, y: event.clientY },
        execute: function( h_start_bp, h_end_bp ) {
            this.setLocation( this.ref, h_start_bp, h_end_bp );
        }
    };

    this.winStartPos = this.getPosition();
    this.clearVerticalPositionLine();
    this.clearBasePairLabels();
},

_rubberStop: function(event) {
    this.behaviorManager.removeBehaviors('mouseRubberBanding');
    this.hideRubberHighlight();
    this.clearBasePairLabels();
    if( event )
        dojo.stopEvent(event);
    delete this.rubberbanding;
},

rubberCancel: function(event) {
    var htmlNode = document.body.parentNode;
    var bodyNode = document.body;

    if ( !event || !(event.relatedTarget || event.toElement)
        || (htmlNode === (event.relatedTarget || event.toElement))
        || (bodyNode === (event.relatedTarget || event.toElement))) {
        this._rubberStop(event);
    }
},

rubberMove: function(event) {
    this.setRubberHighlight( this.rubberbanding.start, { x: event.clientX, y: event.clientY } );
},

rubberExecute: function( event) {
    var start = this.rubberbanding.start;
    var end   = { x: event.clientX, y: event.clientY };

    var h_start_bp = Math.floor( this.rubberbanding.absFunc( Math.min(start.x,end.x) ) );
    var h_end_bp   = Math.ceil(  this.rubberbanding.absFunc( Math.max(start.x,end.x) ) );

    var exec = this.rubberbanding.execute;

    this._rubberStop(event);

    // cancel the rubber-zoom if the user has moved less than 3 pixels
    if( Math.abs( start.x - end.x ) < 3 ) {
        return;
    }

    exec.call( this, h_start_bp, h_end_bp );
},

// draws the rubber-banding highlight region from start.x to end.x
setRubberHighlight: function( start, end ) {
    var container = this.rubberbanding.container,
        container_coords = dojo.position(container,true);

    var h = this.rubberHighlight || (function(){
        var main = this.rubberHighlight = document.createElement("div");
        main.className = 'rubber-highlight';
        main.style.position = 'absolute';
        main.style.zIndex = 20;
        var text = document.createElement('div');
        text.appendChild( document.createTextNode( this.rubberbanding.message ) );
        main.appendChild(text);
        text.style.position = 'relative';
        text.style.top = (50-container_coords.y) + "px";

        container.appendChild( main );
        return main;
    }).call(this);

    h.style.visibility  = 'visible';
    h.style.left   = Math.min( start.x, end.x ) - container_coords.x + 'px';
    h.style.width  = Math.abs( end.x - start.x ) + 'px';

    // draw basepair-position labels for the start and end of the highlight
    this.drawBasePairLabel({ name: 'rubberLeft',
                             xToBp: this.rubberbanding.absFunc,
                             scaleDiv: this.rubberbanding.scaleDiv,
                             offset: 0,
                             x: Math.min( start.x, end.x ),
                             parent: container,
                             className: 'rubber'
                           });
    this.drawBasePairLabel({ name: 'rubberRight',
                             xToBp: this.rubberbanding.absFunc,
                             scaleDiv: this.rubberbanding.scaleDiv,
                             offset: 0,
                             x: Math.max( start.x, end.x ) + 1,
                             parent: container,
                             className: 'rubber'
                           });

    // turn off the red position line if it's on
    this.clearVerticalPositionLine();
},

dragEnd: function(event) {
    this.behaviorManager.removeBehaviors('mouseDragScrolling', 'verticalMouseDragScrolling');

    dojo.stopEvent(event);
    this.showCoarse();

    this.scrollUpdate();
    this.showVisibleBlocks(true);

    // wait 100 ms before releasing our drag indication, since onclick
    // events from during the drag might fire after the dragEnd event
    window.setTimeout(
        dojo.hitch(this,function() {this.dragging = false;}),
        100 );
},

/** stop the drag if we mouse out of the view */
checkDragOut: function( event ) {
    var htmlNode = document.body.parentNode;
    var bodyNode = document.body;

    if (!(event.relatedTarget || event.toElement)
        || (htmlNode === (event.relatedTarget || event.toElement))
        || (bodyNode === (event.relatedTarget || event.toElement))
       ) {
           this.dragEnd(event);
    }
},

dragMove: function(event) {
    this.dragging = true;
    this.setPosition({
        x: this.winStartPos.x - (event.clientX - this.dragStartPos.x),
        y: this.winStartPos.y - (event.clientY - this.dragStartPos.y)
        });
    dojo.stopEvent(event);
},

// Similar to "dragMove". Consider merging.
verticalDragMove: function(event) {
    this.dragging = true;
    var containerHeight = parseInt(this.verticalScrollBar.container.style.height,10);
    var trackContainerHeight = this.trackContainer.clientHeight;
     this.setPosition({
         x: this.winStartPos.x,
         y: this.winStartPos.y + (event.clientY - this.dragStartPos.y)*(trackContainerHeight/containerHeight)
         });
    dojo.stopEvent(event);
},

hideRubberHighlight: function( start, end ) {
    if( this.rubberHighlight ) {
       this.rubberHighlight.parentNode.removeChild( this.rubberHighlight );
       delete this.rubberHighlight;
    }
},

/* moves the view by (distance times the width of the view) pixels */
slide: function(distance) {
    if (this.animation) this.animation.stop();
    this.trimVertical();
    // slide for an amount of time that's a function of the distance being
    // traveled plus an arbitrary extra 200 milliseconds so that
    // short slides aren't too fast (200 chosen by experimentation)
    new Slider(this,
               this.afterSlide,
               Math.abs(distance) * this.getWidth() * this.slideTimeMultiple + 200,
               distance * this.getWidth());
},

setLocation: function(refseq, startbp, endbp) {
    if (startbp === undefined) startbp = this.minVisible();
    if (endbp === undefined) endbp = this.maxVisible();
    if ((startbp < refseq.start) || (startbp > refseq.end))
        startbp = refseq.start;
    if ((endbp < refseq.start) || (endbp > refseq.end))
        endbp = refseq.end;

    if (this.ref != refseq) {
        var thisB = this;
    this.ref = refseq;
        this._unsetPosBeforeZoom();  // if switching to different sequence, flush zoom position tracking
    var removeTrack = function(track) {
            if (track.div && track.div.parentNode)
                track.div.parentNode.removeChild(track.div);
    };
    dojo.forEach(this.tracks, removeTrack);

        this.tracks = [];
        this.trackIndices = {};
        this.trackHeights = [];
        this.trackTops = [];

        dojo.forEach(this.uiTracks, function(track) { track.refSeq = thisB.ref; track.clear(); });
    this.overviewTrackIterate(removeTrack);

    this.addOverviewTrack(new LocationScaleTrack({
            label: "overview_loc_track",
            labelClass: "overview-pos",
            posHeight: this.overviewPosHeight,
            browser: this.browser,
            refSeq: this.ref
        }));
        this.sizeInit();
        this.setY(0);
        //this.containerHeight = this.topSpace;

        this.behaviorManager.initialize();
    }

    this.pxPerBp = Math.min(this.getWidth() / (endbp - startbp), this.maxPxPerBp );
    this.curZoom = Util.findNearest(this.zoomLevels, this.pxPerBp);

//    if( has('inaccurate-html-layout') )
  //      this.pxPerBp = this.zoomLevels[ this.curZoom ];

    if (Math.abs(this.pxPerBp - this.zoomLevels[this.zoomLevels.length - 1]) < 0.2) {
        //the cookie-saved location is in round bases, so if the saved
        //location was at the highest zoom level, the new zoom level probably
        //won't be exactly at the highest zoom (which is necessary to trigger
        //the sequence track), so we nudge the zoom level to be exactly at
        //the highest level if it's close.
        //Exactly how close is arbitrary; 0.2 was chosen to be close
        //enough that people wouldn't notice if we fudged that much.
        //console.log("nudging zoom level from %d to %d", this.pxPerBp, this.zoomLevels[this.zoomLevels.length - 1]);
        this.pxPerBp = this.zoomLevels[this.zoomLevels.length - 1];
    }
    this.stripeWidth = (this.stripeWidthForZoom(this.curZoom) / this.zoomLevels[this.curZoom]) * this.pxPerBp;
    this.instantZoomUpdate();

    this.centerAtBase((startbp + endbp) / 2, true);
},

stripeWidthForZoom: function(zoomLevel) {
    if ((this.zoomLevels.length - 1) == zoomLevel) {
        // width, in pixels, of stripes at full zoom, is 10bp
        return this.regularStripe / 10 * this.maxPxPerBp;
    } else if (0 == zoomLevel) {
        return this.minZoomStripe;
    } else {
        return this.regularStripe;
    }
},

instantZoomUpdate: function() {
    this.scrollContainer.style.width =
        (this.stripeCount * this.stripeWidth) + "px";
    this.zoomContainer.style.width =
        (this.stripeCount * this.stripeWidth) + "px";
    this.maxOffset =
        this.bpToPx(this.ref.end) - this.stripeCount * this.stripeWidth;
    this.maxLeft = this.bpToPx(this.ref.end+1) - this.getWidth();
    this.minLeft = this.bpToPx(this.ref.start);
},

centerAtBase: function(base, instantly) {
    base = Math.min(Math.max(base, this.ref.start), this.ref.end);
    if (instantly) {
    var pxDist = this.bpToPx(base);
    var containerWidth = this.stripeCount * this.stripeWidth;
    var stripesLeft = Math.floor((pxDist - (containerWidth / 2)) / this.stripeWidth);
    this.offset = stripesLeft * this.stripeWidth;
    this.setX(pxDist - this.offset - (this.getWidth() / 2));
    this.trackIterate(function(track) { track.clear(); });
    this.showVisibleBlocks(true);
        this.showCoarse();
    } else {
    var startbp = this.pxToBp(this.x + this.offset);
    var halfWidth = (this.getWidth() / this.pxPerBp) / 2;
    var endbp = startbp + halfWidth + halfWidth;
    var center = startbp + halfWidth;
    if ((base >= (startbp  - halfWidth))
        && (base <= (endbp + halfWidth))) {
        //we're moving somewhere nearby, so move smoothly
            if (this.animation) this.animation.stop();
            var distance = (center - base) * this.pxPerBp;
        this.trimVertical();
            // slide for an amount of time that's a function of the
            // distance being traveled plus an arbitrary extra 200
            // milliseconds so that short slides aren't too fast
            // (200 chosen by experimentation)
            new Slider(this, this.afterSlide,
                       Math.abs(distance) * this.slideTimeMultiple + 200,
               distance);
    } else {
        //we're moving far away, move instantly
        this.centerAtBase(base, true);
    }
    }
},

/**
 * @returns {Number} minimum basepair coordinate of the current
 * reference sequence visible in the genome view
 */
minVisible: function() {
    var mv = this.pxToBp(this.x + this.offset);

    // if we are less than one pixel from the beginning of the ref
    // seq, just say we are at the beginning.
    if( mv < this.pxToBp(1) )
        return 0;
    else
        return Math.round(mv);
},

/**
 * @returns {Number} maximum basepair coordinate of the current
 * reference sequence visible in the genome view
 */
maxVisible: function() {
    var mv = this.pxToBp(this.x + this.offset + this.getWidth());
    var scrollbar = this.pxToBp( this.verticalScrollBarVisibleWidth() );
    // if we are less than one pixel from the end of the ref
    // seq, just say we are at the end.
    if( mv > this.ref.end - this.pxToBp(1) )
        return this.ref.end - scrollbar;
    else
        return Math.round(mv) - scrollbar;
},

showFine: function() {
    this.onFineMove(this.minVisible(), this.maxVisible());
},
showCoarse: function() {
    this.onCoarseMove(this.minVisible(), this.maxVisible());
},

/**
 * Hook for other components to dojo.connect to.
 */
onFineMove: function( startbp, endbp ) {
    this.updateLocationThumb();
},

/**
 * Hook for other components to dojo.connect to.
 */
onCoarseMove: function( startbp, endbp ) {
    this.updateLocationThumb();
},

/**
 * Hook to be called on a window resize.
 */
onResize: function() {
    this.sizeInit();
    this.showVisibleBlocks();
    this.showFine();
    this.showCoarse();
},

/**
 * Event handler fired when the overview bar is single-clicked.
 */
overviewClicked: function( evt ) {
    this.centerAtBase( this.overview_absXtoBp( evt.clientX ) );
},

/**
 * Event handler fired when mouse is over the scale bar.
 */
scaleMouseOver: function( evt ) {
    if( ! this.rubberbanding )
        this.drawVerticalPositionLine( this.scaleTrackDiv, evt);
},

/**
 * Event handler fired when mouse moves over the scale bar.
 */
scaleMouseMove: function( evt ) {
    if( ! this.rubberbanding )
        this.drawVerticalPositionLine( this.scaleTrackDiv, evt);
},

/**
 * Event handler fired when mouse leaves the scale bar.
 */
scaleMouseOut: function( evt ) {
    this.clearVerticalPositionLine();
    this.clearBasePairLabels();
},

/**
 *  draws the vertical position line only if
 *  we are not rubberbanding
 */
maybeDrawVerticalPositionLine: function( evt ) {
    if( this.rubberbanding )
        return;
    this.drawVerticalPositionLine( this.outerTrackContainer, evt );
},

/**
 * Draws the red line across the work area, or updates it if it already exists.
 */
drawVerticalPositionLine: function( parent, evt){
    var numX = evt.pageX + 2;

    if( ! this.verticalPositionLine ){
        // if line does not exist, create it
        this.verticalPositionLine = dojo.create( 'div', {
            className: 'trackVerticalPositionIndicatorMain'
        }, this.staticTrack.div );
    }

    var line = this.verticalPositionLine;
    line.style.display = 'block';      //make line visible
    line.style.left = numX+'px'; //set location on screen
    var scaleTrackPos = dojo.position( this.scaleTrackDiv );
    line.style.top =  scaleTrackPos.y + 'px';


    this.drawBasePairLabel({ name: 'single', offset: 0, x: numX, parent: parent });
},

/**
 * Draws the label for the line.
 * @param {Number} args.numX X-coordinate at which to draw the label's origin
 * @param {Number} args.name unique name used to cache this label
 * @param {Number} args.offset offset in pixels from numX at which the label should actually be drawn
 * @param {HTMLElement} args.scaleDiv
 * @param {Function} args.xToBp
 */
drawBasePairLabel: function ( args ){
    var name = args.name || 0;
    var offset = args.offset || 0;
    var numX = args.x;
    this.basePairLabels = this.basePairLabels || {};

    if( ! this.basePairLabels[name] ) {
        var scaleTrackPos = dojo.position( args.scaleDiv || this.scaleTrackDiv );
        this.basePairLabels[name] = dojo.create( 'div', {
            className: 'basePairLabel'+(args.className ? ' '+args.className : '' ),
            style: { top: scaleTrackPos.y + scaleTrackPos.h - 3 + 'px' }
        }, document.body );
    }

    var label = this.basePairLabels[name];

    if (typeof numX == 'object'){
        numX = numX.clientX;
    }

    label.style.display = 'block';      //make label visible
    var absfunc = args.xToBp || dojo.hitch(this,'absXtoBp');
    //set text to BP location (adding 1 to convert from interbase)
    label.innerHTML = Util.addCommas( Math.floor( absfunc(numX) )+1);

    //label.style.top = args.top + 'px';

    // 15 pixels on either side of the label
    if( window.innerWidth - numX > 8 + label.offsetWidth ) {
        label.style.left = numX + offset + 'px'; //set location on screen to the right
    } else {
        label.style.left = numX + 1 - offset - label.offsetWidth + 'px'; //set location on screen to the left
    }
},

/**
 * Turn off the basepair-position line if it is being displayed.
 */
clearVerticalPositionLine: function(){
    if( this.verticalPositionLine )
        this.verticalPositionLine.style.display = 'none';
},

/**
 * Delete any base pair labels that are being displayed.
 */
clearBasePairLabels: function(){
    for( var name in this.basePairLabels ) {
        var label = this.basePairLabels[name];
        if( label.parentNode )
            label.parentNode.removeChild( label );
    }
    this.basePairLabels = {};
},

/**
 * Convert absolute X pixel position to base pair position on the
 * <b>overview</b> track.  This needs refactoring; a scale bar should
 * itself know how to convert an absolute X position to base pairs.
 * @param {Number} x absolute pixel X position (for example, from a click event's clientX property)
 */
overview_absXtoBp: function(x) {
    var overviewBox = dojo.position( this.overview );
    return ( x - overviewBox.x ) / overviewBox.w * (this.ref.end - this.ref.start) + this.ref.start;
},

/**
 * Event handler fired when the track scale bar is single-clicked.
 */
scaleClicked: function( evt ) {
    var bp = this.absXtoBp(evt.clientX);

    this.scaleClickedTimeout = window.setTimeout( dojo.hitch( this, function() {
        this.centerAtBase( bp );
    },100));
},

/**
 * Event handler fired when the region thumbnail in the overview bar
 * is dragged.
 */
thumbMoved: function(mover) {
    var pxLeft = parseInt(this.locationThumb.style.left);
    var pxWidth = parseInt(this.locationThumb.style.width);
    var pxCenter = pxLeft + (pxWidth / 2);
    this.centerAtBase(((pxCenter / this.overviewBox.w) * (this.ref.end - this.ref.start)) + this.ref.start);
},

/**
 * Updates the position of the red box in the overview that indicates
 * the region being shown by the detail pane.
 */
updateLocationThumb: function() {
    var startbp = this.minVisible();
    var endbp = this.maxVisible();

    var length = this.ref.end - this.ref.start;
    var trapLeft = Math.round((((startbp - this.ref.start) / length)
                               * this.overviewBox.w) + this.overviewBox.l);
    var trapRight = Math.round((((endbp - this.ref.start) / length)
                                * this.overviewBox.w) + this.overviewBox.l);

    this.locationThumb.style.cssText =
    "height: " + (this.overviewBox.h - 4) + "px; "
    + "left: " + trapLeft + "px; "
    + "width: " + (trapRight - trapLeft) + "px;"
    + "z-index: 20";
},

checkY: function(y) {
    return Math.min((y < 0 ? 0 : y), this.containerHeight - this.getHeight());
},

/**
 * Given a new X and Y pixels position for the main track container,
 * reposition static elements that "float" over it, like track labels,
 * Y axis labels, the main track ruler, and so on.
 *
 * @param [args.x] the new X coordinate.  if not provided,
 *   elements that only need updates on the X position are not
 *   updated.
 * @param [args.y] the new Y coordinate.  if not provided,
 *   elements that only need updates on the Y position are not
 *   updated.
 * @param [args.width] the new width of the view.  if not provided,
 *   elements that only need updates on the width are not
 *   updated.
 * @param [args.height] the new height of the view. if not provided,
 *   elements that only need updates on the height are not
 *   updated.
 */
updateStaticElements: function( args ) {
    this.trackIterate( function(t) {
        t.updateStaticElements( args );
    },this);

    this._updateVerticalScrollBar( args );
},

showWait: function() {
    var oldCursors = [];
    for (var i = 0; i < this.waitElems.length; i++) {
        oldCursors[i] = this.waitElems[i].style.cursor;
        this.waitElems[i].style.cursor = "wait";
    }
    this.prevCursors.push(oldCursors);
},

showDone: function() {
    var oldCursors = this.prevCursors.pop();
    for (var i = 0; i < this.waitElems.length; i++) {
        this.waitElems[i].style.cursor = oldCursors[i];
    }
},

pxToBp: function(pixels) {
    return pixels / this.pxPerBp;
},

/**
 * Convert absolute pixels X position to base pair position on the
 * current reference sequence.
 * @returns {Number}
 */
absXtoBp: function( /**Number*/ pixels) {
    return this.pxToBp( this.getPosition().x + this.offset - dojo.position(this.elem, true).x + pixels )-1;
},

bpToPx: function(bp) {
    return bp * this.pxPerBp;
},


/**
 * Update the view's state, and that of its tracks, for the current
 * width and height of its container.
 * @returns nothing
 */
sizeInit: function() {
    this.overviewBox = dojo.marginBox(this.overview);
    this.elemBox = { h: this.elem.offsetHeight, w: this.elem.offsetWidth };

    //scale values, in pixels per bp, for all zoom levels
    var desiredZoomLevels = [1/500000, 1/200000, 1/100000, 1/50000, 1/20000, 1/10000, 1/5000, 1/2000, 1/1000, 1/500, 1/200, 1/100, 1/50, 1/20, 1/10, 1/5, 1/2, 1, 2, 5, 10, 20 ];

    this.zoomLevels = [];
    for( var i = 0; i < desiredZoomLevels.length; i++ )  {
	var zlevel = desiredZoomLevels[i];
	if( zlevel < this.maxPxPerBp )
            this.zoomLevels.push( zlevel );
	else
            break; // once get to zoom level >= maxPxPerBp, quit
    }
    this.zoomLevels.push( this.maxPxPerBp );

    //make sure we don't zoom out too far
    while (((this.ref.end - this.ref.start) * this.zoomLevels[0])
           < this.getWidth()) {
        this.zoomLevels.shift();
    }
    this.zoomLevels.unshift(this.getWidth() / (this.ref.end - this.ref.start));

    //width, in pixels, of stripes at min zoom (so the view covers
    //the whole ref seq)
    this.minZoomStripe = this.regularStripe * (this.zoomLevels[0] / this.zoomLevels[1]);

    this.curZoom = 0;
    while (this.pxPerBp > this.zoomLevels[this.curZoom])
        this.curZoom++;
    this.maxLeft = this.bpToPx(this.ref.end+1) - this.getWidth();

    delete this.stripePercent;
    //25, 50, 100 don't work as well due to the way scrollUpdate works
    var possiblePercents = [20, 10, 5, 4, 2, 1];
    for (var i = 0; i < possiblePercents.length; i++) {
        // we'll have (100 / possiblePercents[i]) stripes.
        // multiplying that number of stripes by the minimum stripe width
        // gives us the total width of the "container" div.
        // (or what that width would be if we used possiblePercents[i]
        // as our stripePercent)
        // That width should be wide enough to make sure that the user can
        // scroll at least one page-width in either direction without making
        // the container div bump into the edge of its parent element, taking
        // into account the fact that the container won't always be perfectly
        // centered (it may be as much as 1/2 stripe width off center)
        // So, (this.getWidth() * 3) gives one screen-width on either side,
        // and we add a regularStripe width to handle the slightly off-center
        // cases.
        // The minimum stripe width is going to be halfway between
        // "canonical" zoom levels; the widest distance between those
        // zoom levels is 2.5-fold, so halfway between them is 0.7 times
        // the stripe width at the higher zoom level
        if (((100 / possiblePercents[i]) * (this.regularStripe * 0.7))
            > ((this.getWidth() * 3) + this.regularStripe)) {
            this.stripePercent = possiblePercents[i];
            break;
        }
    }

    if ( ! this.stripePercent ) {
        console.warn("stripeWidth too small: " + this.stripeWidth + ", " + this.getWidth());
        this.stripePercent = 1;
    }

    var oldX;
    var oldStripeCount = this.stripeCount;
    if (oldStripeCount) oldX = this.getX();
    this.stripeCount = Math.round(100 / this.stripePercent);

    this.scrollContainer.style.width =
        (this.stripeCount * this.stripeWidth) + "px";
    this.zoomContainer.style.width =
        (this.stripeCount * this.stripeWidth) + "px";

    var blockDelta = undefined;
    if (oldStripeCount && (oldStripeCount != this.stripeCount)) {
        blockDelta = Math.floor((oldStripeCount - this.stripeCount) / 2);
        var delta = (blockDelta * this.stripeWidth);
        var newX = this.getX() - delta;
        this.offset += delta;
        this.updateStaticElements( { x: newX } );
        this.rawSetX(newX);
    }

    // update the sizes for each of the tracks
    this.trackIterate(function(track, view) {
                          track.sizeInit(view.stripeCount,
                                         view.stripePercent,
                                         blockDelta);
                      });

    var newHeight =
        this.trackHeights && this.trackHeights.length
          ? Math.max(
              dojof.reduce( this.trackHeights, '+') + this.config.trackPadding * this.trackHeights.length,
              this.getHeight()
            )
          : this.getHeight();
    this.scrollContainer.style.height = newHeight + "px";
    this.containerHeight = newHeight;

    var refLength = this.ref.end - this.ref.start;
    var posSize = document.createElement("div");
    posSize.className = "overview-pos";
    posSize.appendChild(document.createTextNode(Util.addCommas(this.ref.end)));
    posSize.style.visibility = "hidden";
    this.overview.appendChild(posSize);
    // we want the stripes to be at least as wide as the position labels,
    // plus an arbitrary 20% padding so it's clear which grid line
    // a position label corresponds to.
    var minStripe = posSize.clientWidth * 1.2;
    this.overviewPosHeight = posSize.clientHeight * 1.2;
    this.overview.removeChild(posSize);
    for (var n = 1; n < 30; n++) {
    //http://research.att.com/~njas/sequences/A051109
        // JBrowse uses this sequence (1, 2, 5, 10, 20, 50, 100, 200, 500...)
        // as its set of zoom levels.  That gives nice round numbers for
        // bases per block, and it gives zoom transitions that feel about the
        // right size to me. -MS
    this.overviewStripeBases = (Math.pow(n % 3, 2) + 1) * Math.pow(10, Math.floor(n/3));
    this.overviewStripes = Math.ceil(refLength / this.overviewStripeBases);
    if ((this.overviewBox.w / this.overviewStripes) > minStripe) break;
    if (this.overviewStripes < 2) break;
    }

    // update our overview tracks
    var overviewStripePct = 100 / (refLength / this.overviewStripeBases);
    var overviewHeight = 0;
    this.overviewTrackIterate(function (track, view) {
        track.clear();
        track.sizeInit(view.overviewStripes,
               overviewStripePct);
            track.showRange(0, view.overviewStripes - 1,
                            view.ref.start-1, view.overviewStripeBases,
                            view.overviewBox.w /
                            (view.ref.end - view.ref.start));
    });
    this.updateOverviewHeight();

    this.updateScroll();
},

/**
 * @private
 */
updateScroll: function() {

    // may need to update our Y position if our height has changed
    var update = { height: this.getHeight() };
    if( this.getY() > 0 ) {
        if( this.containerHeight - this.getY() < update.height ) {
            //console.log( this.totalTrackHeight, update.height, this.getY() );
            update.y = this.setY( Math.max( 0, this.containerHeight - update.height ));
        }
    }

    // update any static (i.e. fixed-position) elements that need to
    // float in one position over the scrolling track div (can't use
    // CSS position:fixed for these)
    this.updateStaticElements( update );
},

overviewTrackIterate: function(callback) {
    var overviewTrack = this.overview.firstChild;
    do {
        if (overviewTrack && overviewTrack.track)
        callback.call( this, overviewTrack.track, this);
    } while (overviewTrack && (overviewTrack = overviewTrack.nextSibling));
},

updateOverviewHeight: function(trackName, height) {
    var overviewHeight = 0;
    this.overviewTrackIterate(function (track, view) {
        overviewHeight += track.height;
        track.div.style.height = track.height+'px';
    });
    this.overview.style.height = overviewHeight + "px";
    this.overviewBox = dojo.marginBox(this.overview);
},

addOverviewTrack: function(track) {
    var refLength = this.ref.end - this.ref.start;

    var overviewStripePct = 100 / (refLength / this.overviewStripeBases);
    var trackDiv = document.createElement("div");
    trackDiv.className = "track";
    trackDiv.style.height = this.overviewBox.h + "px";
    trackDiv.id = "overviewtrack_" + track.name;
    trackDiv.track = track;
    var view = this;
    var heightUpdate = function(height) {
        view.updateOverviewHeight();
    };
    track.setViewInfo(
        this,
        heightUpdate,
        this.overviewStripes,
        trackDiv,
        overviewStripePct,
        this.overviewStripeBases,
        this.pxPerBp,
        this.config.trackPadding
    );
    this.overview.appendChild(trackDiv);
    this.updateOverviewHeight();

    return trackDiv;
},

trimVertical: function(y) {
    if (y === undefined) y = this.getY();
    var trackBottom;
    var trackTop = this.topSpace;
    var bottom = y + this.getHeight();
    for (var i = 0; i < this.tracks.length; i++) {
        if (this.tracks[i].shown) {
            trackBottom = trackTop + this.trackHeights[i];
            if (!((trackBottom > y) && (trackTop < bottom))) {
                this.tracks[i].hideAll();
            }
            trackTop = trackBottom + this.config.trackPadding;
        }
    }
},

redrawTracks: function() {
    this.trackIterate( function(t) { t.hideAll(); } );
    this.showVisibleBlocks( false );
},

hideRegion: function( location ) {
    this.overviewTrackIterate( function(t) { t.hideRegion( location ); } );
    this.trackIterate( function(t) { t.hideRegion( location ); } );
},

redrawRegion: function( location ) {
    this.hideRegion( location );
    this.showVisibleBlocks( false );
},

zoomIn: function(e, zoomLoc, steps) {
    if (this.animation) return;
    this._unsetPosBeforeZoom();
    if (zoomLoc === undefined) zoomLoc = 0.5;
    if (steps === undefined) steps = 1;
    steps = Math.min(steps, (this.zoomLevels.length - 1) - this.curZoom);
    if ((0 == steps) && (this.pxPerBp == this.zoomLevels[this.curZoom]))
        return;

    this.showWait();
    var pos = this.getPosition();
    this.trimVertical(pos.y);

    var scale = this.zoomLevels[this.curZoom + steps] / this.pxPerBp;
    var fixedBp = this.pxToBp(pos.x + this.offset + (zoomLoc * this.getWidth()));
    this.curZoom += steps;
    this.pxPerBp = this.zoomLevels[this.curZoom];
    this.maxLeft = this.bpToPx(this.ref.end+1) - this.getWidth();

    for (var track = 0; track < this.tracks.length; track++)
    this.tracks[track].startZoom(this.pxPerBp,
                     fixedBp - ((zoomLoc * this.getWidth())
                                                / this.pxPerBp),
                     fixedBp + (((1 - zoomLoc) * this.getWidth())
                                                / this.pxPerBp));
    //YAHOO.log("centerBp: " + centerBp + "; estimated post-zoom start base: " + (centerBp - ((zoomLoc * this.getWidth()) / this.pxPerBp)) + ", end base: " + (centerBp + (((1 - zoomLoc) * this.getWidth()) / this.pxPerBp)));

    // Zooms take an arbitrary 700 milliseconds, which feels about right
    // to me, although if the zooms were smoother they could probably
    // get faster without becoming off-putting. -MS
    new Zoomer(scale, this,
               function() {this.zoomUpdate(zoomLoc, fixedBp);},
               700, zoomLoc);
},

/** WebApollo support for zooming directly to base level, and later restoring previous zoom level before zooming to base */
zoomToBaseLevel: function(e, pos) {
    if (this.animation) return;
    //   if (this.zoomLevels[this.curZoom] === this.charWidth)  {  console.log("already zoomed to base level"); return; }
    // if at max zoomLevel then already zoomed to bases, so then no-op
    var baseZoomIndex = this.zoomLevels.length - 1;

    if (this.curZoom === baseZoomIndex)  { console.log("already zoomed to base level"); return; }
    this._setPosBeforeZoom(this.minVisible(), this.maxVisible(), this.curZoom);
    var zoomLoc = 0.5;

    this.showWait();
    this.trimVertical();

    var relativeScale = this.zoomLevels[baseZoomIndex] / this.pxPerBp;
    var fixedBp = pos;
    this.curZoom = baseZoomIndex;
    this.pxPerBp = this.zoomLevels[baseZoomIndex];

    this.maxLeft = (this.pxPerBp * this.ref.end) - this.getWidth();

    for (var track = 0; track < this.tracks.length; track++)
	this.tracks[track].startZoom(this.pxPerBp,
				     fixedBp - ((zoomLoc * this.getWidth())
						/ this.pxPerBp),
				     fixedBp + (((1 - zoomLoc) * this.getWidth())
						/ this.pxPerBp));
    //YAHOO.log("centerBp: " + centerBp + "; estimated post-zoom start base: " + (centerBp - ((zoomLoc * this.getWidth()) / this.pxPerBp)) + ", end base: " + (centerBp + (((1 - zoomLoc) * this.getWidth()) / this.pxPerBp)));
    new Zoomer(relativeScale, this,
               function() {this.zoomUpdate(zoomLoc, fixedBp);},
               700, zoomLoc);
},


zoomOut: function(e, zoomLoc, steps) {
    if (this.animation) return;
    this._unsetPosBeforeZoom();
    if (steps === undefined) steps = 1;
    steps = Math.min(steps, this.curZoom);
    if (0 == steps) return;

    this.showWait();
    var pos = this.getPosition();
    this.trimVertical(pos.y);
    if (zoomLoc === undefined) zoomLoc = 0.5;
    var scale = this.zoomLevels[this.curZoom - steps] / this.pxPerBp;
    var edgeDist = this.bpToPx(this.ref.end) - (this.offset + pos.x + this.getWidth());
        //zoomLoc is a number on [0,1] that indicates
        //the fixed point of the zoom
    zoomLoc = Math.max(zoomLoc, 1 - (((edgeDist * scale) / (1 - scale)) / this.getWidth()));
    edgeDist = pos.x + this.offset - this.bpToPx(this.ref.start);
    zoomLoc = Math.min(zoomLoc, ((edgeDist * scale) / (1 - scale)) / this.getWidth());
    var fixedBp = this.pxToBp(pos.x + this.offset + (zoomLoc * this.getWidth()));
    this.curZoom -= steps;
    this.pxPerBp = this.zoomLevels[this.curZoom];

    for (var track = 0; track < this.tracks.length; track++)
    this.tracks[track].startZoom(this.pxPerBp,
                     fixedBp - ((zoomLoc * this.getWidth())
                                                / this.pxPerBp),
                     fixedBp + (((1 - zoomLoc) * this.getWidth())
                                                / this.pxPerBp));

    //YAHOO.log("centerBp: " + centerBp + "; estimated post-zoom start base: " + (centerBp - ((zoomLoc * this.getWidth()) / this.pxPerBp)) + ", end base: " + (centerBp + (((1 - zoomLoc) * this.getWidth()) / this.pxPerBp)));
    this.minLeft = this.pxPerBp * this.ref.start;

    // Zooms take an arbitrary 700 milliseconds, which feels about right
    // to me, although if the zooms were smoother they could probably
    // get faster without becoming off-putting. -MS
    new Zoomer(scale, this,
               function() {this.zoomUpdate(zoomLoc, fixedBp);},
               700, zoomLoc);
},


/** WebApollo support for zooming directly to base level, and later restoring previous zoom level before zooming to base */
zoomBackOut: function(e) {
    if (this.animation) { return; }
    if (!this.isZoomedToBase()) { return; }

    var min = this.posBeforeZoom.min;
    var max = this.posBeforeZoom.max;
    var zoomIndex = this.posBeforeZoom.zoomIndex;
    this.posBeforeZoom = undefined;
    
    var zoomLoc = 0.5;
    this.showWait();

    var scale = this.zoomLevels[zoomIndex] / this.pxPerBp;
    var fixedBp = (min + max) / 2;
    this.curZoom = zoomIndex;
    this.pxPerBp = this.zoomLevels[zoomIndex];

    for (var track = 0; track < this.tracks.length; track++) {
    	this.tracks[track].startZoom(this.pxPerBp,
    			fixedBp - ((zoomLoc * this.getWidth())
    					/ this.pxPerBp),
    					fixedBp + (((1 - zoomLoc) * this.getWidth())
    							/ this.pxPerBp));
	}
    
    this.minLeft = this.pxPerBp * this.ref.start;
    var thisObj = this;
    // Zooms take an arbitrary 700 milliseconds, which feels about right
    // to me, although if the zooms were smoother they could probably
    // get faster without becoming off-putting. -MS
    new Zoomer(scale, this,
	       function() {thisObj.setLocation(thisObj.ref, min, max); thisObj.zoomUpdate(zoomLoc, fixedBp); },
	       700, zoomLoc);
},

/** WebApollo support for zooming directly to base level, and later restoring previous zoom level before zooming to base */
isZoomedToBase: function() {
	return this.posBeforeZoom !== undefined;
},

/** WebApollo support for zooming directly to base level, and later restoring previous zoom level before zooming to base */
_setPosBeforeZoom: function(min, max, zoomIndex) {
    this.posBeforeZoom = { "min": min, "max": max, "zoomIndex": zoomIndex };
},

/** WebApollo support for zooming directly to base level, and later restoring previous zoom level before zooming to base */
_unsetPosBeforeZoom: function() {
	this.posBeforeZoom = undefined;
},

zoomUpdate: function(zoomLoc, fixedBp) {
    var eWidth = this.elem.clientWidth;
    var centerPx = this.bpToPx(fixedBp) - (zoomLoc * eWidth) + (eWidth / 2);
    // stripeWidth: pixels per block
    this.stripeWidth = this.stripeWidthForZoom(this.curZoom);
    this.scrollContainer.style.width =
        (this.stripeCount * this.stripeWidth) + "px";
    this.zoomContainer.style.width =
        (this.stripeCount * this.stripeWidth) + "px";
    var centerStripe = Math.round(centerPx / this.stripeWidth);
    var firstStripe = (centerStripe - ((this.stripeCount) / 2)) | 0;
    this.offset = firstStripe * this.stripeWidth;
    this.maxOffset = this.bpToPx(this.ref.end+1) - this.stripeCount * this.stripeWidth;
    this.maxLeft = this.bpToPx(this.ref.end+1) - this.getWidth();
    this.minLeft = this.bpToPx(this.ref.start);
    this.zoomContainer.style.left = "0px";
    this.setX((centerPx - this.offset) - (eWidth / 2));

    dojo.forEach(this.uiTracks, function(track) { track.clear(); });

    this.trackIterate( function(track) {
        track.endZoom( this.pxPerBp,Math.round(this.stripeWidth / this.pxPerBp));
    });

    this.showVisibleBlocks(true);
    this.showDone();
    this.showCoarse();
},

scrollUpdate: function() {
    var x = this.getX();
    var numStripes = this.stripeCount;
    var cWidth = numStripes * this.stripeWidth;
    var eWidth = this.getWidth();
    //dx: horizontal distance between the centers of
    //this.scrollContainer and this.elem
    var dx = (cWidth / 2) - ((eWidth / 2) + x);
    //If dx is negative, we add stripes on the right, if positive,
    //add on the left.
    //We remove stripes from the other side to keep cWidth the same.
    //The end goal is to minimize dx while making sure the surviving
    //stripes end up in the same place.

    var dStripes = (dx / this.stripeWidth) | 0;
    if (0 == dStripes) return;
    var changedStripes = Math.abs(dStripes);

    var newOffset = this.offset - (dStripes * this.stripeWidth);

    if (this.offset == newOffset) return;
    this.offset = newOffset;

    this.trackIterate(function(track) { track.moveBlocks(dStripes); });

    var newX = x + (dStripes * this.stripeWidth);
    this.updateStaticElements( { x: newX } );
    this.rawSetX(newX);
    var firstVisible = (newX / this.stripeWidth) | 0;
},

trackHeightUpdate: function(trackName, height) {
    var y = this.getY();
    if ( ! (trackName in this.trackIndices)) return;
    var track = this.trackIndices[trackName];
    if (Math.abs(height - this.trackHeights[track]) < 1) return;

    //console.log("trackHeightUpdate: " + trackName + " " + this.trackHeights[track] + " -> " + height);
    // if the bottom of this track is a above the halfway point,
    // and we're not all the way at the top,
    if ((((this.trackTops[track] + this.trackHeights[track]) - y)
         <  (this.getHeight() / 2))
        && (y > 0) ) {
        // scroll so that lower tracks stay in place on screen
        this.setY(y + (height - this.trackHeights[track]));
        //console.log("track " + trackName + ": " + this.trackHeights[track] + " -> " + height + "; y: " + y + " -> " + this.getY());
    }
    this.trackHeights[track] = height;
    this.tracks[track].div.style.height = (height + this.config.trackPadding) + "px";

    this.layoutTracks();

    this.setY( this.getY() );

    this.updateStaticElements({ height: this.getHeight() });
},

showVisibleBlocks: function(updateHeight, pos, startX, endX) {
    if (pos === undefined) pos = this.getPosition();
    if (startX === undefined) startX = pos.x - (this.drawMargin * this.getWidth());
    if (endX === undefined) endX = pos.x + ((1 + this.drawMargin) * this.getWidth());
    var leftVisible = Math.max(0, (startX / this.stripeWidth) | 0);
    var rightVisible = Math.min(this.stripeCount - 1,
                               (endX / this.stripeWidth) | 0);

    var bpPerBlock = Math.round(this.stripeWidth / this.pxPerBp);

    var startBase = Math.round(this.pxToBp((leftVisible * this.stripeWidth)
                                           + this.offset));
    startBase -= 1;
    var containerStart = Math.round(this.pxToBp(this.offset));
    var containerEnd =
        Math.round(this.pxToBp(this.offset
                               + (this.stripeCount * this.stripeWidth)));

    this.overviewTrackIterate(function(track, view) {
                                  track.showRange(0, view.overviewStripes - 1,
                                                  view.ref.start-1, view.overviewStripeBases,
                                                  view.overviewBox.w /
                                                  (view.ref.end - view.ref.start));
                      });
    this.trackIterate(function(track, view) {
                          track.showRange(leftVisible, rightVisible,
                                          startBase, bpPerBlock,
                                          view.pxPerBp,
                                          containerStart, containerEnd);
                      });

    this.updateStaticElements({
                                  height: this.getHeight(),
                                  width: this.getWidth(),
                                  x: this.getX(),
                                  y: this.getY()
                              });

    this.browser.publish( '/jbrowse/v1/n/tracks/redraw' );
},

/**
 * Add the given track configurations to the genome view.
 * @param trackConfigs {Array[Object]} array of track configuration
 * objects to add
 */
showTracks: function( trackConfigs ) {
    // filter out any track configs that are already displayed
    var needed = dojo.filter( trackConfigs, function(conf) {
        return this._getTracks( [conf.label] ).length == 0;
    },this);
    if( ! needed.length ) return;

    // insert the track configs into the trackDndWidget ( the widget
    // will call create() on the confs to render them)
    this.trackDndWidget.insertNodes( false, needed );

    this.updateTrackList();

    // scroll the view to the bottom so we can see the new track
    var thisB = this;
    window.setTimeout( function() {
        thisB.setY( Infinity );
    }, 300 );
},

/**
 * Replace the track configurations that are currently visible in the genome view.
 * @param trackConfigs {Array[Object]} array of track configuration
 * objects to add
 */
replaceTracks: function( trackConfigs ) {
    // for each one
    array.forEach( trackConfigs, function( conf ) {
        // figure out its position in the genome view and delete it
        var anchor;
        var done;
        var listNode = this.trackDndWidget.parent;
        array.forEach( listNode.children, function( item ) {
            if( done )
                return;

            var track = item.track;
            if( track && (track.config.label == conf.label) ) {
                done = 1;
                this.trackDndWidget.delItem( item.id );
                if( item && item.parentNode )
                    item.parentNode.removeChild(item);
            } else {
                anchor = item;
            }
        },this);

       this.updateTrackList();

       // insert the new track config into the trackDndWidget after the 'before'
       this.trackDndWidget.insertNodes( false, [conf], false, anchor );
   },this);

    if( trackConfigs.length )
        this.updateTrackList();
},

/**
 * Remove the given track (configs) from the genome view.
 * @param trackConfigs {Array[Object]} array of track configurations
 */
hideTracks: function( /**Array[String]*/ trackConfigs ) {

    // filter out any track configs that are not displayed
    var displayed = dojo.filter( trackConfigs, function(conf) {
        return this._getTracks( [conf.label] ).length != 0;
    },this);
    if( ! displayed.length ) return;

    // remove the track configs from the trackDndWidget ( the widget
    // will call create() on the confs to render them )
    dojo.forEach( displayed, function( conf ) {
        this.trackDndWidget.forInItems(function(obj, id, map) {
            if( conf.label === obj.data.label ) {
                this.trackDndWidget.delItem( id );
                var item = dojo.byId(id);
                if( item && item.parentNode )
                    item.parentNode.removeChild(item);
            }
        },this);
    },this);

    this.updateTrackList();
},

/**
 * Pin the tracks with the given names.  Returns an array with the
 * names of tracks that were actually pinned.
 */
pinTracks: function( /**Array[String]*/ trackNames ) {
    var tracks = this._getTracks( trackNames );
    array.forEach( tracks, function( track ) {
                       track.setPinned(true);
                   });
    this.updateTrackList();
    return array.map( tracks, function(t) { return t.name; } );
},

/**
 * Unpin the tracks with the given names.  Returns an array with the
 * names of tracks that were actually unpinned.
 */
unpinTracks: function( /**Array[String]*/ trackNames ) {
    var tracks = this._getTracks( trackNames );
    array.forEach( tracks, function( track ) {
                       track.setPinned(false);
                   });
    this.updateTrackList();
    return array.map( tracks, function(t) { return t.name; } );
},

/**
 * For an array of track names, get the track object if it exists.
 * @private
 * @returns {Array[Track]} the track objects that were found
 */
_getTracks: function( /**Array[String]*/ trackNames ) {
    var tracks = [],
        tn = { count: trackNames.length };
    dojo.forEach( trackNames, function(n) { tn[n] = 1;} );
    dojo.some( this.tracks, function(t) {
        if( tn[t.name] ) {
            tracks.push(t);
            tn.count--;
        }
        return ! tn.count;
    }, this);
    return tracks;
},

/**
 * Create the DOM elements that will contain the rendering of the
 * given track in this genome view.
 * @private
 * @returns {HTMLElement} the HTML element that will contain the
 *                        rendering of this track
 */
renderTrack: function( /**Object*/ trackConfig ) {
    var thisB = this;

    if( !trackConfig )
        return null;

    // just return its div if this track is already on
    var existingTrack;
    if( dojo.some( this.tracks, function(t) {
            if( t.name == trackConfig.label ) {
                existingTrack = t;
                return true;
            }
            return false;
        })
      ) {
          return existingTrack.div;
      }

    var cssName = function(str) { // replace weird characters and lowercase
        return str.replace(/[^A-Za-z_0-9]/g,'_').toLowerCase();
    };

    var trackName = trackConfig.label;
    var trackDiv = dojo.create('div', {
        className: ['track', cssName('track_'+trackConfig.type), cssName('track_'+trackName)].join(' '),
        id: "track_" + trackName
    });
    trackDiv.trackName = trackName;

    var trackClass, store;

    var makeTrack = dojo.hitch(this, function() {
        var track = new trackClass({
                refSeq: this.ref,
                config: trackConfig,
                changeCallback: dojo.hitch( this, 'showVisibleBlocks', true ),
                trackPadding: this.config.trackPadding,
                store: store,
                browser: this.browser
            });
        if( typeof store.setTrack == 'function' )
            store.setTrack( track );

        trackDiv.track = track;

        var heightUpdate = dojo.hitch( this, 'trackHeightUpdate', trackName );
        track.setViewInfo( this, heightUpdate, this.stripeCount, trackDiv,
                           this.stripePercent, this.stripeWidth,
                           this.pxPerBp, this.config.trackPadding);

        track.updateStaticElements({
            x: this.getX(),
            y: this.getY(),
            height: this.getHeight(),
            width: this.getWidth()
         });

        this.updateTrackList();
    });

    // might need to load both the store and the track class, so do it in
    // parallel and have whichever one completes last do the actual
    // track making.

    if( ! trackConfig.store )
        console.warn("configuration for track "+trackConfig.label+" has no store set", trackConfig );


    // get the store
    this.browser.getStore( trackConfig.store, function( s ) {
            store = s;
            if( trackClass && store )
                makeTrack();
        });

    // get the track class
    require( [ trackConfig.type ], function( class_ ) {
        trackClass = class_;
        if( trackClass && store )
            makeTrack();
    });

    return trackDiv;
},

trackIterate: function(callback) {
    var i;
    for (i = 0; i < this.uiTracks.length; i++)
        callback.call(this, this.uiTracks[i], this);
    for (i = 0; i < this.tracks.length; i++)
        callback.call(this, this.tracks[i], this);
},


/* this function must be called whenever tracks in the GenomeView
 * are added, removed, or reordered
 */
updateTrackList: function() {
    var tracks = [],
        oldtracks = dojo.toJson( this.trackIndices || {} );

    // after a track has been dragged, the DOM is the only place
    // that knows the new ordering
    var containerChild = this.trackContainer.firstChild;
    do {
        // this test excludes UI tracks, whose divs don't have a track property
        if (containerChild.track)
            tracks.push(containerChild.track);
    } while ((containerChild = containerChild.nextSibling));

    // sort so that the pinned tracks come first.  also, sorting is
    // not stable in all implementations, need to stabilize it
    // ourselves by doing a schwartzian transform with the indices
    tracks = array.map( tracks, function(t,i) {
                            return [t,i];
                        });
    tracks = tracks.sort( function( a, b ) {
        var ap = a[0].isPinned() ? 1 : 0, bp = b[0].isPinned() ? 1 : 0;
        return (bp - ap) || (a[1] - b[1]);
    });
    tracks = array.map( tracks, function( tr ) { return tr[0]; } );

    // create or destroy the pinned-track underlay as needed
    if( tracks[0] && tracks[0].isPinned() ) {
        if( ! this.pinUnderlay )
            this.pinUnderlay = domConstruct.create('div', {
                                                       className: 'pin_underlay',
                                                       style: 'top: '+this.topSpace
                                                   }, this.trackContainer );
        if( ! this.pinGridlinesTrack ) {
            var gridTrackDiv = domConstruct.create(
                "div",
                { className: "track",
                  style: "top: 0px; height: 100%"
                },
                this.pinUnderlay );
            this.pinGridlinesTrack = new GridLinesTrack({
                                                            browser: this.browser,
                                                            refSeq: this.ref
                                                        });
            this.pinGridlinesTrack.setViewInfo( this, function() {}, this.stripeCount,
                                                gridTrackDiv, this.stripePercent,
                                                this.stripeWidth, this.pxPerBp,
                                                this.config.trackPadding);
            this.uiTracks.push( this.pinGridlinesTrack );
        }
    }
    else if( this.pinUnderlay ) {
        domConstruct.destroy( this.pinUnderlay );
        delete this.pinUnderlay;
        this.uiTracks = array.filter( this.uiTracks, function(t) {
                                          return t !== this.pinGridlinesTrack;
                                      }, this );
        delete this.pinGridlinesTrack;
    }


    // set the new tracklist
    var oldTracks = this.tracks;
    this.tracks = tracks;

    // recalculate this.trackHeights and this.trackIndices
    var newIndices = {};
    var newHeights = new Array(this.tracks.length);
    var totalHeight = 0;
    for (var i = 0; i < tracks.length; i++) {
        newIndices[tracks[i].name] = i;
        if (tracks[i].name in this.trackIndices) {
            newHeights[i] = this.trackHeights[this.trackIndices[tracks[i].name]];
        } else {
            newHeights[i] = 0;
        }
        totalHeight += newHeights[i];
        this.trackIndices[tracks[i].name] = i;
    }
    this.trackIndices = newIndices;
    this.trackHeights = newHeights;

    // call destroy on any tracks that are being thrown out
    array.forEach( oldTracks || [], function( track ) {
        if( ! ( track.name in newIndices ) ) {
            Util.removeAttribute( track.div, 'track' ); //< because this file put it there
            track.destroy();
        }
    }, this );

    // lay the tracks out bottom to top
    this.layoutTracks();

    this.updateScroll();

    // publish a message if the visible tracks or their ordering has changed
    if( oldtracks != dojo.toJson( this.trackIndices || {} ) ) {
        this.browser.publish( '/jbrowse/v1/n/tracks/visibleChanged', [this.visibleTrackNames()] );
        this.showVisibleBlocks();
    }
},


/**
 * Lay out all shown tracks.
 */
layoutTracks: function() {
    // lay out the track tops
    var nextTop = this.topSpace;
    var lastTop = 0;
    var pinnedHeight = 0;
    var lastWasPinned = false;
    array.forEach( this.tracks, function( track, i ) {
        this.trackTops[i] = nextTop;
        lastTop = nextTop;

        if( track.isPinned() ) {
            track.div.style.top = nextTop + "px";
            lastWasPinned = true;
        }
        else {
            track.div.style.top = nextTop - this.y + ( lastWasPinned ? 15 : 0 ) + "px";
            lastWasPinned = false;
        }

        if ( track.shown ) {
            nextTop += this.trackHeights[i] + this.config.trackPadding;
            if( track.isPinned() )
                pinnedHeight = nextTop;
        }

    }, this );
    if( pinnedHeight && this.pinUnderlay ) {
        this.pinUnderlay.style.height = pinnedHeight + 'px';
    }

    this.containerHeight = Math.max( nextTop||0, Math.min( this.getY(), lastTop ) + this.getHeight() );
    this.scrollContainer.style.height = this.containerHeight + "px";
}
});
});

/*

Copyright (c) 2007-2009 The Evolutionary Software Foundation

Created by Mitchell Skinner <mitch_skinner@berkeley.edu>

This package and its accompanying libraries are free software; you can
redistribute it and/or modify it under the terms of the LGPL (either
version 2.1, or at your option, any later version) or the Artistic
License 2.0.  Refer to LICENSE for the full license text.

*/<|MERGE_RESOLUTION|>--- conflicted
+++ resolved
@@ -624,12 +624,8 @@
         delta.y = event.wheelDeltaY/2;
     }
     else if( 'deltaX' in event ) {
-<<<<<<< HEAD
-        delta.x = Math.abs(event.deltaY) > Math.abs(2*event.deltaX) ? 0 : event.deltaX*-40;
-=======
         var multiplier = navigator.userAgent.indexOf("OS X 10.9")!==-1 ? -5 : -40;
         delta.x = Math.abs(event.deltaY) > Math.abs(2*event.deltaX) ? 0 : event.deltaX*multiplier;
->>>>>>> d7804dbb
         delta.y = event.deltaY*-10;
     }
     else if( event.wheelDelta ) {
