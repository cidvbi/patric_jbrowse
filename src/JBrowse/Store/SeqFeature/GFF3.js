define( [
            'dojo/_base/declare',
            'dojo/_base/lang',
            'dojo/_base/array',
            'dojo/Deferred',
            'JBrowse/Model/SimpleFeature',
			'JBrowse/Model/XHRBlob',
            'JBrowse/Store/SeqFeature',
            'JBrowse/Store/DeferredFeaturesMixin',
            'JBrowse/Store/DeferredStatsMixin',
            'JBrowse/Store/SeqFeature/GlobalStatsEstimationMixin',
            'JBrowse/Model/XHRBlob',
            './GFF3/Parser'
        ],
        function(
            declare,
            lang,
            array,
            Deferred,
            SimpleFeature,
			XHRBlob,
            SeqFeatureStore,
            DeferredFeatures,
            DeferredStats,
            GlobalStatsEstimationMixin,
            XHRBlob,
            Parser
        ) {

return declare([ SeqFeatureStore, DeferredFeatures, DeferredStats, GlobalStatsEstimationMixin ],

 /**
  * @lends JBrowse.Store.SeqFeature.GFF3
  */
{
    constructor: function( args ) {
<<<<<<< HEAD
        this.data = args.blob;
		// in case GFF3 is added through addStores url params
		if (args.urlTemplate != undefined) {
			this.data =  new XHRBlob( this.resolveUrl(args.urlTemplate) );
		}
=======
        this.data = args.blob ||
            new XHRBlob( this.resolveUrl(
                             args.urlTemplate
                         )
                       );
>>>>>>> b05cc0a4
        this.features = [];
        this._loadFeatures();
    },

    _loadFeatures: function() {
        var thisB = this;
        var features = this.bareFeatures = [];

        var featuresSorted = true;
        var seenRefs = this.refSeqs = {};
        var parser = new Parser(
            {
                featureCallback: function(fs) {
                    array.forEach( fs, function( feature ) {
                                       var prevFeature = features[ features.length-1 ];
                                       var regRefName = thisB.browser.regularizeReferenceName( feature.seq_id );
                                       if( regRefName in seenRefs && prevFeature && prevFeature.seq_id != feature.seq_id )
                                           featuresSorted = false;
                                       if( prevFeature && prevFeature.seq_id == feature.seq_id && feature.start < prevFeature.start )
                                           featuresSorted = false;

                                       if( !( regRefName in seenRefs ))
                                           seenRefs[ regRefName ] = features.length;

                                       feature.strand = {'+':1,'-':-1}[feature.strand] || 0;
                                       features.push( feature );
                                   });
                },
                endCallback:     function()  {
                    if( ! featuresSorted ) {
                        features.sort( thisB._compareFeatureData );
                        // need to rebuild the refseq index if changing the sort order
                        thisB._rebuildRefSeqs( features );
                    }

                    thisB._estimateGlobalStats()
                         .then( function( stats ) {
                                    thisB.globalStats = stats;
                                    thisB._deferred.stats.resolve();
                                });

                    thisB._deferred.features.resolve( features );
                }
            });

        // parse the whole file and store it
        this.data.fetchLines(
            function( line ) {
                parser.addLine(line);
            },
            lang.hitch( parser, 'finish' ),
            lang.hitch( this, '_failAllDeferred' )
        );
    },

    _rebuildRefSeqs: function( features ) {
        var refs = {};
        for( var i = 0; i<features.length; i++ ) {
            var regRefName = this.browser.regularizeReferenceName( features[i].seq_id );

            if( !( regRefName in refs ) )
                refs[regRefName] = i;
        }
        this.refSeqs = refs;
    },

    _compareFeatureData: function( a, b ) {
        return a.seq_id.localeCompare( b.seq_id ) || ( a.start - b.start );
    },

    _getFeatures: function( query, featureCallback, finishedCallback, errorCallback ) {
        var thisB = this;
        thisB._deferred.features.then( function() {
            thisB._search( query, featureCallback, finishedCallback, errorCallback );
        });
    },

    _search: function( query, featureCallback, finishCallback, errorCallback ) {
        // search in this.features, which are sorted
        // by ref and start coordinate, to find the beginning of the
        // relevant range
        var bare = this.bareFeatures;
        var converted = this.features;

        var refName = this.browser.regularizeReferenceName( query.ref );

        var i = this.refSeqs[ refName ];
        if( !( i >= 0 )) {
            finishCallback();
            return;
        }

        var checkEnd = 'start' in query
            ? function(f) { return f.get('end') >= query.start; }
            : function() { return true; };

        for( ; i<bare.length; i++ ) {
            // lazily convert the bare feature data to JBrowse features
            var f = converted[i] ||
                ( converted[i] = function(b,i) {
                      bare[i] = false;
                      return this._formatFeature( b );
                  }.call( this, bare[i], i )
                );
            // features are sorted by ref seq and start coord, so we
            // can stop if we are past the ref seq or the end of the
            // query region
            if( f._reg_seq_id != refName || f.get('start') > query.end )
                break;

            if( checkEnd( f ) ) {
                featureCallback( f );
            }
        }

        finishCallback();
    },

    _formatFeature: function( data ) {
        var f = new SimpleFeature({
            data: this._featureData( data ),
            id: (data.attributes.ID||[])[0]
        });
        f._reg_seq_id = this.browser.regularizeReferenceName( data.seq_id );
        return f;
    },

    // flatten array like [ [1,2], [3,4] ] to [ 1,2,3,4 ]
    _flattenOneLevel: function( ar ) {
        var r = [];
        for( var i = 0; i<ar.length; i++ ) {
            r.push.apply( r, ar[i] );
        }
        return r;
    },

    _featureData: function( data ) {
        var f = lang.mixin( {}, data );
        delete f.child_features;
        delete f.derived_features;
        delete f.attributes;
        f.start -= 1; // convert to interbase
        for( var a in data.attributes ) {
            f[ a.toLowerCase() ] = data.attributes[a].join(',');
        }
        var sub = array.map( this._flattenOneLevel( data.child_features ), this._featureData, this );
        if( sub.length )
            f.subfeatures = sub;

        return f;
    },

    /**
     * Interrogate whether a store has data for a given reference
     * sequence.  Calls the given callback with either true or false.
     *
     * Implemented as a binary interrogation because some stores are
     * smart enough to regularize reference sequence names, while
     * others are not.
     */
    hasRefSeq: function( seqName, callback, errorCallback ) {
        var thisB = this;
        this._deferred.features.then( function() {
            callback( thisB.browser.regularizeReferenceName( seqName ) in thisB.refSeqs );
        });
    }

});
});<|MERGE_RESOLUTION|>--- conflicted
+++ resolved
@@ -34,19 +34,11 @@
   */
 {
     constructor: function( args ) {
-<<<<<<< HEAD
-        this.data = args.blob;
-		// in case GFF3 is added through addStores url params
-		if (args.urlTemplate != undefined) {
-			this.data =  new XHRBlob( this.resolveUrl(args.urlTemplate) );
-		}
-=======
         this.data = args.blob ||
             new XHRBlob( this.resolveUrl(
                              args.urlTemplate
                          )
                        );
->>>>>>> b05cc0a4
         this.features = [];
         this._loadFeatures();
     },
