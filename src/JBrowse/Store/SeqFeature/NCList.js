define([
           'dojo/_base/declare',
           'dojo/_base/lang',
           'dojo/Deferred',
           'dojo/request/xhr',
           'JBrowse/Store/SeqFeature',
           'JBrowse/Store/DeferredFeaturesMixin',
           'JBrowse/Store/DeferredStatsMixin',
           'JBrowse/Util',
           'JBrowse/Model/ArrayRepr',
           'JBrowse/Store/NCList',
           'JBrowse/Store/LazyArray'
       ],
       function(
           declare,
           lang,
           Deferred,
           xhr,
           SeqFeatureStore,
           DeferredFeaturesMixin,
           DeferredStatsMixin,
           Util,
           ArrayRepr,
           GenericNCList,
           LazyArray
       ) {

/**
 * Implementation of SeqFeatureStore using nested containment
 * lists held in static files that are lazily fetched from the web
 * server.
 *
 * @class JBrowse.Store.SeqFeature.NCList
 * @extends SeqFeatureStore
 */

var idfunc = function() { return this._uniqueID; };
var parentfunc = function() { return this._parent; };
var childrenfunc = function() { return this.get('subfeatures'); };

return declare( SeqFeatureStore,
{
    constructor: function(args) {
        this.args = args;

        this.baseUrl = args.baseUrl;
        this.urlTemplates = { root: args.urlTemplate };

        this._deferred = {};
    },

    makeNCList: function() {
        return new GenericNCList();
    },

    loadNCList: function( refData, trackInfo, url ) {
        refData.nclist.importExisting( trackInfo.intervals.nclist,
                                       refData.attrs,
                                       url,
                                       trackInfo.intervals.urlTemplate,
                                       trackInfo.intervals.lazyClass
                                     );
    },

    getDataRoot: function( refName ) {
        if( ! this._deferred.root || this.curRefName != refName ) {
            var d = this._deferred.root = new Deferred();
            this.curRefName = refName;

            var refData = {
                nclist: this.makeNCList()
            };

            var url = this.resolveUrl(
<<<<<<< HEAD
		this._evalConf(this.urlTemplates.root),
                { refseq: refName }
=======
                this.urlTemplates.root,
                { refseq: refName, 'sid': this.refSeq.sid}
>>>>>>> 4f28ee45
            );

            // fetch the trackdata
            var thisB = this;
            xhr.get( url, { handleAs: 'json', failOk: true })
               .then( function( trackInfo, request ) {
                          //trackInfo = JSON.parse( trackInfo );
                          thisB._handleTrackInfo( refData, trackInfo, url );
                      },
                      function(error) {
                          if( error.response.status == 404 ) {
                              thisB._handleTrackInfo( refData, {}, url );
                          } else if( error.response.status != 200) {
                              thisB._failAllDeferred( "Server returned an HTTP " + error.response.status + " error" );
                          }
                          else
                              thisB._failAllDeferred( error );
                      }
                    );
        }
        return this._deferred.root;
    },

    _handleTrackInfo: function( refData, trackInfo, url ) {
        refData.stats = {
            featureCount: trackInfo.featureCount || 0,
            featureDensity: ( trackInfo.featureCount || 0 ) / this.refSeq.length
        };

        this.empty = !trackInfo.featureCount;

        if( trackInfo.intervals ) {
            refData.attrs = new ArrayRepr( trackInfo.intervals.classes );
            this.loadNCList( refData, trackInfo, url );
        }

        var histograms = trackInfo.histograms;
        if( histograms && histograms.meta ) {
            for (var i = 0; i < histograms.meta.length; i++) {
                histograms.meta[i].lazyArray =
                    new LazyArray( histograms.meta[i].arrayParams, url );
            }
            refData._histograms = histograms;
        }

        this._deferred.root.resolve( refData );
    },

    getGlobalStats: function( successCallback, errorCallback ) {
        return ( this._deferred.root || this.getDataRoot( this.browser.refSeq.name ) )
                   .then( function( data ) { successCallback( data.stats ); },
                          errorCallback
                        );
    },

    getRegionStats: function( query, successCallback, errorCallback ) {
        this.getDataRoot( query.ref )
            .then( function( data ) { successCallback( data.stats ); },
                   errorCallback
                 );
    },

    getRegionFeatureDensities: function( query, successCallback, errorCallback ) {
        this.getDataRoot( query.ref )
            .then( function( data ) {

                var numBins, basesPerBin;
                if( query.numBins ) {
                    numBins = query.numBins;
                    basesPerBin = (query.end - query.start)/numBins;
                }
                else if( query.basesPerBin ) {
                    basesPerBin = query.basesPerBin;
                    numBins = Math.ceil( (query.end-query.start)/basesPerBin );
                }
                else {
                    throw new Error('numBins or basesPerBin arg required for getRegionFeatureDensities');
                }

                // pick the relevant entry in our pre-calculated stats
                var statEntry = (function( basesPerBin, stats ) {
                    for (var i = 0; i < stats.length; i++) {
                        if( stats[i].basesPerBin >= basesPerBin ) {
                            return stats[i];
                            break;
                        }
                    }
                    return undefined;
                })( basesPerBin, data._histograms.stats || [] );

                // The histogramMeta array describes multiple levels of histogram detail,
                // going from the finest (smallest number of bases per bin) to the
                // coarsest (largest number of bases per bin).
                // We want to use coarsest histogramMeta that's at least as fine as the
                // one we're currently rendering.
                // TODO: take into account that the histogramMeta chosen here might not
                // fit neatly into the current histogram (e.g., if the current histogram
                // is at 50,000 bases/bin, and we have server histograms at 20,000
                // and 2,000 bases/bin, then we should choose the 2,000 histogramMeta
                // rather than the 20,000)
                var histogramMeta = data._histograms.meta[0];
                for (var i = 0; i < data._histograms.meta.length; i++) {
                    if( basesPerBin >= data._histograms.meta[i].basesPerBin )
                        histogramMeta = data._histograms.meta[i];
                }

                // number of bins in the server-supplied histogram for each current bin
                var binRatio = basesPerBin / histogramMeta.basesPerBin;

                // if the server-supplied histogram fits neatly into our requested
                if ( binRatio > .9
                     &&
                     Math.abs(binRatio - Math.round(binRatio)) < .0001
                   ) {
                       //console.log('server-supplied',query);
                       // we can use the server-supplied counts
                       var firstServerBin = Math.floor( query.start / histogramMeta.basesPerBin);
                       binRatio = Math.round(binRatio);
                       var histogram = [];
                       for (var bin = 0; bin < numBins; bin++)
                           histogram[bin] = 0;

                       histogramMeta.lazyArray.range(
                           firstServerBin,
                           firstServerBin + binRatio*numBins,
                           function(i, val) {
                               // this will count features that span the boundaries of
                               // the original histogram multiple times, so it's not
                               // perfectly quantitative.  Hopefully it's still useful, though.
                               histogram[ Math.floor( (i - firstServerBin) / binRatio ) ] += val;
                           },
                           function() {
                               successCallback({ bins: histogram, stats: statEntry });
                           }
                       );
                   } else {
                       //console.log('make own',query);
                       // make our own counts
                       data.nclist.histogram.call(
                           data.nclist,
                           query.start,
                           query.end,
                           numBins,
                           function( hist ) {
                               successCallback({ bins: hist, stats: statEntry });
                           });
                   }
               }, errorCallback );
    },


    getFeatures: function( query, origFeatCallback, finishCallback, errorCallback ) {
        if( this.empty ) {
            finishCallback();
            return;
        }

        var thisB = this;
        this.getDataRoot( query.ref )
            .then( function( data ) {
                thisB._getFeatures( data, query, origFeatCallback, finishCallback, errorCallback );
            }, errorCallback);
    },

    _getFeatures: function( data, query,  origFeatCallback, finishCallback, errorCallback ) {
        var thisB = this;
        var startBase  = query.start;
        var endBase    = query.end;
        var accessors  = data.attrs.accessors(),
        /** @inner */
        featCallBack = function( feature, path ) {
            // the unique ID is a stringification of the path in the
            // NCList where the feature lives; it's unique across the
            // top-level NCList (the top-level NCList covers a
            // track/chromosome combination)

            // only need to decorate a feature once
            if (! feature.decorated)  {
                var uniqueID = path.join(",");
                thisB._decorate_feature( accessors, feature, uniqueID );
            }
            return origFeatCallback( feature );
        };

        data.nclist.iterate.call( data.nclist, startBase, endBase, featCallBack, finishCallback, errorCallback );
    },

    // helper method to recursively add .get and .tags methods to a feature and its
    // subfeatures
    _decorate_feature: function( accessors, feature, id, parent ) {
        feature.get = accessors.get;
        // possibly include set method in decorations? not currently
        //    feature.set = accessors.set;
        feature.tags = accessors.tags;
        feature._uniqueID = id;
        feature.id = idfunc;
        feature._parent  = parent;
        feature.parent   = parentfunc;
        feature.children = childrenfunc;
        dojo.forEach( feature.get('subfeatures'), function(f,i) {
            this._decorate_feature( accessors, f, id+'-'+i, feature );
        },this);
        feature.decorated = true;
    }
});
});
<|MERGE_RESOLUTION|>--- conflicted
+++ resolved
@@ -72,13 +72,8 @@
             };
 
             var url = this.resolveUrl(
-<<<<<<< HEAD
-		this._evalConf(this.urlTemplates.root),
-                { refseq: refName }
-=======
                 this.urlTemplates.root,
                 { refseq: refName, 'sid': this.refSeq.sid}
->>>>>>> 4f28ee45
             );
 
             // fetch the trackdata
