define( [
            'dojo/_base/declare',
            'dojo/_base/array',
            'JBrowse/Util',
            'JBrowse/Store/LRUCache',
            './Util',
            './LazyFeature'
        ],
        function( declare, array, Util, LRUCache, BAMUtil, BAMFeature ) {

var BAM_MAGIC = 21840194;
var BAI_MAGIC = 21578050;

var dlog = function(){ console.error.apply(console, arguments); };

//
// Binning (transliterated from SAM1.3 spec)
//

/* calculate bin given an alignment covering [beg,end) (zero-based, half-close-half-open) */
function reg2bin(beg, end)
{
    --end;
    if (beg>>14 == end>>14) return ((1<<15)-1)/7 + (beg>>14);
    if (beg>>17 == end>>17) return ((1<<12)-1)/7 + (beg>>17);
    if (beg>>20 == end>>20) return ((1<<9)-1)/7 + (beg>>20);
    if (beg>>23 == end>>23) return ((1<<6)-1)/7 + (beg>>23);
    if (beg>>26 == end>>26) return ((1<<3)-1)/7 + (beg>>26);
    return 0;
}

/* calculate the list of bins that may overlap with region [beg,end) (zero-based) */
var MAX_BIN = (((1<<18)-1)/7);
function reg2bins(beg, end)
{
    var k, list = [];
    --end;
    list.push(0);
    for (k = 1 + (beg>>26); k <= 1 + (end>>26); ++k) list.push(k);
    for (k = 9 + (beg>>23); k <= 9 + (end>>23); ++k) list.push(k);
    for (k = 73 + (beg>>20); k <= 73 + (end>>20); ++k) list.push(k);
    for (k = 585 + (beg>>17); k <= 585 + (end>>17); ++k) list.push(k);
    for (k = 4681 + (beg>>14); k <= 4681 + (end>>14); ++k) list.push(k);
    return list;
}

var Chunk = Util.fastDeclare({
    constructor: function(minv,maxv,bin) {
        this.minv = minv;
        this.maxv = maxv;
        this.bin = bin;
    },
    toString: function() {
        return this.minv+'..'+this.maxv+' (bin '+this.bin+')';
    }
});

var readInt   = BAMUtil.readInt;
var readVirtualOffset = BAMUtil.readVirtualOffset;

var BamFile = declare( null,


/**
 * @lends JBrowse.Store.SeqFeature.BAM.File
 */
{

    /**
     * Low-level BAM file reading code.
     *
     * Adapted by Robert Buels from bam.js in the Dalliance Genome
     * Explorer which is copyright Thomas Down 2006-2010
     * @constructs
     */
    constructor: function( args ) {
        this.store = args.store;
        this.data  = args.data;
        this.bai   = args.bai;
    },

    init: function( args ) {
        var bam = this;
        var successCallback = args.success || function() {};
        var failCallback = args.failure || function() {};

        this._readBAI( dojo.hitch( this, function() {
            this._readBAMheader( function() {
                successCallback();
            }, failCallback );
        }), failCallback );
    },

    _readBAI: function( successCallback, failCallback ) {
        // Do we really need to fetch the whole thing? :-(
        this.bai.fetch( dojo.hitch( this, function(header) {
            if (!header) {
                dlog("No data read from BAM index (BAI) file");
                failCallback("No data read from BAM index (BAI) file");
                return;
            }

            if( ! Uint8Array ) {
                dlog('Browser does not support typed arrays');
                failCallback('Browser does not support typed arrays');
                return;
            }

            var uncba = new Uint8Array(header);
            if( readInt(uncba, 0) != BAI_MAGIC) {
                dlog('Not a BAI file');
                failCallback('Not a BAI file');
                return;
            }

            var nref = readInt(uncba, 4);

            this.indices = [];

            var p = 8;
            for (var ref = 0; ref < nref; ++ref) {
                var blockStart = p;
                var nbin = readInt(uncba, p); p += 4;
                for (var b = 0; b < nbin; ++b) {
                    var bin = readInt(uncba, p);
                    var nchnk = readInt(uncba, p+4);
                    p += 8;
                    for( var chunkNum = 0; chunkNum < nchnk; chunkNum++ ) {
                        var vo = readVirtualOffset( uncba, p );
                        this._findMinAlignment( vo );
                        p += 16;
                    }
                }
                var nintv = readInt(uncba, p); p += 4;
                // as we're going through the linear index, figure out
                // the smallest virtual offset in the indexes, which
                // tells us where the BAM header ends
                this._findMinAlignment( nintv ? readVirtualOffset(uncba,p) : null );

                p += nintv * 8;
                if( nbin > 0 || nintv > 0 ) {
                    this.indices[ref] = new Uint8Array(header, blockStart, p - blockStart);
                }
            }

            this.empty = ! this.indices.length;

            successCallback( this.indices, this.minAlignmentVO );
        }), failCallback );
    },

    _findMinAlignment: function( candidate ) {
        if( candidate && ( ! this.minAlignmentVO || this.minAlignmentVO.cmp( candidate ) < 0 ) )
            this.minAlignmentVO = candidate;
    },

    _readBAMheader: function( successCallback, failCallback ) {
        var thisB = this;
        // We have the virtual offset of the first alignment
        // in the file.  Cannot completely determine how
        // much of the first part of the file to fetch to get just
        // up to that, since the file is compressed.  Thus, fetch
        // up to the start of the BGZF block that the first
        // alignment is in, plus 64KB, which should get us that whole
        // BGZF block, assuming BGZF blocks are no bigger than 64KB.
        thisB.data.read(
            0,
            thisB.minAlignmentVO ? thisB.minAlignmentVO.block + 65535 : null,
            function(r) {
                var unc = BAMUtil.unbgzf(r);
                var uncba = new Uint8Array(unc);

                if( readInt(uncba, 0) != BAM_MAGIC) {
                    dlog('Not a BAM file');
                    failCallback( 'Not a BAM file' );
                    return;
                }

                var headLen = readInt(uncba, 4);
                // var header = '';
                // for (var i = 0; i < headLen; ++i) {
                //     header += String.fromCharCode(uncba[i + 8]);
                // }


                // have to do another request, because sometimes
                // minAlignment VO is just flat wrong.
                // if headLen is not too big, this will just be in the
                // RemoteBinaryFile cache
                thisB.data.read( 0, headLen+8+65536,
                                 function(r) {
                    var unc = BAMUtil.unbgzf(r);
                    var uncba = new Uint8Array(unc);

                    var nRef = readInt(uncba, headLen + 8);
                    var p = headLen + 12;

                    thisB.chrToIndex = {};
                    thisB.indexToChr = [];
                    for (var i = 0; i < nRef; ++i) {
                        var lName = readInt(uncba, p);
                        var name = '';
                        for (var j = 0; j < lName-1; ++j) {
                            name += String.fromCharCode(uncba[p + 4 + j]);
                        }
                        var lRef = readInt(uncba, p + lName + 4);
                        // dlog(name + ': ' + lRef);
                        thisB.chrToIndex[name] = i;
                        if (name.indexOf('chr') == 0) {
                            thisB.chrToIndex[name.substring(3)] = i;
                        } else {
                            thisB.chrToIndex['chr' + name] = i;
                        }

                        thisB.indexToChr.push({ name: name, length: lRef });

                        p = p + 8 + lName;
                    }

<<<<<<< HEAD
                    this.indexToChr.push({ name: name, length: lRef });

                    p = p + 8 + lName;
                }

                successCallback();
        }),
        failCallback
        );
=======
                    successCallback();
            });
        });
>>>>>>> 1817548a
    },

    blocksForRange: function(refId, min, max) {
        var index = this.indices[refId];
        if (!index) {
            return [];
        }

        var intBinsL = reg2bins(min, max);
        var intBins = [];
        for (var i = 0; i < intBinsL.length; ++i) {
            intBins[intBinsL[i]] = true;
        }
        var leafChunks = [], otherChunks = [];

        var nbin = readInt(index, 0);
        var p = 4;
        for (var b = 0; b < nbin; ++b) {
            var bin = readInt(index, p);
            var nchnk = readInt(index, p+4);
    //        dlog('bin=' + bin + '; nchnk=' + nchnk);
            p += 8;
            if (intBins[bin]) {
                for (var c = 0; c < nchnk; ++c) {
                    var cs = readVirtualOffset(index, p);
                    var ce = readVirtualOffset(index, p + 8);
                    (bin < 4681 ? otherChunks : leafChunks).push(new Chunk(cs, ce, bin));
                    p += 16;
                }
            } else {
                p +=  (nchnk * 16);
            }
        }
    //    dlog('leafChunks = ' + miniJSONify(leafChunks));
    //    dlog('otherChunks = ' + miniJSONify(otherChunks));

        var nintv = readInt(index, p);
        var lowest = null;
        var minLin = Math.min(min>>14, nintv - 1), maxLin = Math.min(max>>14, nintv - 1);
        for (var i = minLin; i <= maxLin; ++i) {
            var lb =  readVirtualOffset(index, p + 4 + (i * 8));
            if (!lb) {
                continue;
            }
            if (!lowest || lb.block < lowest.block || lb.offset < lowest.offset) {
                lowest = lb;
            }
        }
        // dlog('Lowest LB = ' + lowest);

        var prunedOtherChunks = [];
        if (lowest != null) {
            for (var i = 0; i < otherChunks.length; ++i) {
                var chnk = otherChunks[i];
                if (chnk.maxv.block >= lowest.block && chnk.maxv.offset >= lowest.offset) {
                    prunedOtherChunks.push(chnk);
                }
            }
        }
        // dlog('prunedOtherChunks = ' + miniJSONify(prunedOtherChunks));
        otherChunks = prunedOtherChunks;

        var intChunks = [];
        for (var i = 0; i < otherChunks.length; ++i) {
            intChunks.push(otherChunks[i]);
        }
        for (var i = 0; i < leafChunks.length; ++i) {
            intChunks.push(leafChunks[i]);
        }

        intChunks.sort(function(c0, c1) {
            var dif = c0.minv.block - c1.minv.block;
            if (dif != 0) {
                return dif;
            } else {
                return c0.minv.offset - c1.minv.offset;
            }
        });
        var mergedChunks = [];
        if (intChunks.length > 0) {
            var cur = intChunks[0];
            for (var i = 1; i < intChunks.length; ++i) {
                var nc = intChunks[i];
                if (nc.minv.block == cur.maxv.block /* && nc.minv.offset == cur.maxv.offset */) { // no point splitting mid-block
                    cur = new Chunk(cur.minv, nc.maxv, 'linear');
                } else {
                    mergedChunks.push(cur);
                    cur = nc;
                }
            }
            mergedChunks.push(cur);
        }
    //    dlog('mergedChunks = ' + miniJSONify(mergedChunks));

        return mergedChunks;
    },

    fetch: function(chr, min, max, callback) {

        var chrId = this.chrToIndex && this.chrToIndex[chr];
        var chunks;
        if( !( chrId >= 0 ) ) {
            chunks = [];
        } else {
            chunks = this.blocksForRange(chrId, min, max);
            if (!chunks) {
                callback(null, 'Error in index fetch');
            }
        }

        // toString function is used by the cache for making cache keys
        chunks.toString = function() {
            return this.join(', ');
        };

        try {
            this._fetchChunkFeatures( chunks, function( features, error ) {
                if( error ) {
                    callback( null, error );
                } else {
                    features = array.filter( features, function( feature ) {
                        return ( !( feature.get('end') < min || feature.get('start') > max )
                                 && ( chrId === undefined || feature._refID == chrId ) );
                    });
                    callback( features );
                }
            });
        } catch( e ) {
            callback( null, e );
        }
    },

    _fetchChunkFeatures: function( chunks, callback ) {
        var thisB = this;

        if( ! chunks.length ) {
            callback([]);
            return;
        }

        var features = [];
        var chunksProcessed = 0;

        var cache = this.featureCache = this.featureCache || new LRUCache({
            name: 'bamFeatureCache',
            fillCallback: dojo.hitch( this, '_readChunk' ),
            sizeFunction: function( features ) {
                return features.length;
            },
            maxSize: 100000 // cache up to 100,000 BAM features
        });

        var error;
        array.forEach( chunks, function( c ) {
            cache.get( c, function( f, e ) {
                error = error || e;
                features.push.apply( features, f );
                if( ++chunksProcessed == chunks.length )
                    callback( features, error );
            });
        });

    },

    _readChunk: function( chunk, callback ) {
        var thisB = this;
        var features = [];
        var fetchMin = chunk.minv.block;
        var fetchMax = chunk.maxv.block + (1<<16); // *sigh*

        thisB.data.read(fetchMin, fetchMax - fetchMin + 1, function(r) {
            try {
                var data = BAMUtil.unbgzf(r, chunk.maxv.block - chunk.minv.block + 1);
                thisB.readBamFeatures( new Uint8Array(data), chunk.minv.offset, features, callback );
            } catch( e ) {
                callback( null, e );
            }
        });
    },

    readBamFeatures: function(ba, blockStart, sink, callback ) {
        var that = this;
        var featureCount = 0;

        var maxFeaturesWithoutYielding = 300;

        while ( true ) {
            if( blockStart >= ba.length ) {
                // if we're done, call the callback and return
                callback( sink );
                return;
            }
            else if( featureCount <= maxFeaturesWithoutYielding ) {
                // if we've read no more than 200 features this cycle, read another one
                var blockSize = readInt(ba, blockStart);
                var blockEnd = blockStart + 4 + blockSize - 1;

                // only try to read the feature if we have all the bytes for it
                if( blockEnd < ba.length ) {
                    var feature = new BAMFeature({
                        store: this.store,
                        file: this,
                        bytes: { byteArray: ba, start: blockStart, end: blockEnd }
                     });
                    sink.push(feature);
                    featureCount++;
                }

                blockStart = blockEnd+1;
            }
            else {
                // if we're not done but we've read a good chunk of
                // features, put the rest of our work into a timeout to continue
                // later, avoiding blocking any UI stuff that's going on
                window.setTimeout( function() {
                    that.readBamFeatures( ba, blockStart, sink, callback );
                }, 1);
                return;
            }
        }
    }
});

return BamFile;

});<|MERGE_RESOLUTION|>--- conflicted
+++ resolved
@@ -217,21 +217,9 @@
                         p = p + 8 + lName;
                     }
 
-<<<<<<< HEAD
-                    this.indexToChr.push({ name: name, length: lRef });
-
-                    p = p + 8 + lName;
-                }
-
-                successCallback();
-        }),
-        failCallback
-        );
-=======
                     successCallback();
-            });
-        });
->>>>>>> 1817548a
+            }, failCallback );
+        }, failCallback );
     },
 
     blocksForRange: function(refId, min, max) {
