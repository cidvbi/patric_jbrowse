<<<<<<< HEAD
define( [
            'dojo/_base/declare',
            'JBrowse/Store',
            'JBrowse/Util'],
        function( declare, Store, Util ) {

return declare( null,
=======
define( ['JBrowse/Store',
         'JBrowse/Util',
         'JBrowse/Digest/Crc32'
        ],
        function( Store, Util, Crc32 ) {
>>>>>>> 40c77a39

/**
 * @lends JBrowse.Store.Sequence.StaticChunked
 * @extends JBrowse.Store
 */
{

/**
 * Storage backend for sequences broken up into chunks, stored and
 * served as static text files.
 * @constructs
 */
    constructor: function(args) {
        this.chunkCache  = {};

        this.compress    = args.compress;
        this.urlTemplate = args.urlTemplate;
        this.baseUrl     = args.baseUrl;
    },

    /**
     * @param {Object} seq object describing the sequence to operate on
     * @param {Number} start start coord, in interbase
     * @param {Number} end end coord, in interbase
     * @param {Function} callback function that takes ( start, end, seq )
     */
    getRange: function( seq, start, end, callback) {

        var seqname    = seq.name;
        var chunkSize  = seq.seqChunkSize;
        var firstChunk = Math.floor( Math.max(0,start) / chunkSize );
        var lastChunk  = Math.floor( (end - 1)         / chunkSize );

        // if a callback spans more than one chunk, we need to wrap the
        // callback in another one that will be passed to each chunk to
        // concatenate the different pieces from each chunk and *then*
        // call the main callback
        if( firstChunk != lastChunk ) {
            callback = (function() {
                            var chunk_seqs = [],
                            chunks_still_needed = lastChunk-firstChunk+1,
                            orig_callback = callback;
                            return function( start, end, seq, chunkNum) {
                                chunk_seqs[chunkNum] = seq;
                                if( --chunks_still_needed == 0 )
                                    orig_callback( start, end, chunk_seqs.join("") );
                            };
                        })();
        }

        var callbackInfo = { start: start, end: end, callback: callback };

        if( !this.chunkCache[seqname] ) {
            this.chunkCache[seqname] = [];
        }
        var chunkCacheForSeq = this.chunkCache[seqname];

        for (var i = firstChunk; i <= lastChunk; i++) {
            //console.log("working on chunk %d for %d .. %d", i, start, end);

            var chunk = chunkCacheForSeq[i];
            if (chunk) {
                if (chunk.loaded) {
                    callback( start,
                              end,
                              chunk.sequence.substring(
                                  start - i*chunkSize,
                                  end - i*chunkSize
                              ),
                              i
                            );
                } else {
                    //console.log("added callback for %d .. %d", start, end);
                    chunk.callbacks.push(callbackInfo);
                }
            } else {
                chunkCacheForSeq[i] = {
                    loaded: false,
                    num: i,
                    callbacks: [callbackInfo]
                };

<<<<<<< HEAD
                var sequrl = Util.resolveUrl( this.baseUrl,
                                              Util.fillTemplate( this.urlTemplate,
                                                                 {'refseq': seq.name} ));
=======
            var sequrl = Util.resolveUrl(
                this.baseUrl,
                Util.fillTemplate(
                    this.urlTemplate,
                    {
                        'refseq': seq.name,
                        'refseq_dirpath': function() {
                            var hex = Crc32.crc32( seq.name )
                                           .toString(16)
                                           .toLowerCase()
                                           .replace('-','n');
                            // zero-pad the hex string to be 8 chars if necessary
                            while( hex.length < 8 )
                                hex = '0'+hex;
                            var dirpath = [];
                            for( var i = 0; i < hex.length; i += 3 ) {
                                dirpath.push( hex.substring( i, i+3 ) );
                            }
                            return dirpath.join('/');
                        }
                    })
            );
>>>>>>> 40c77a39

                dojo.xhrGet({
                                url: sequrl + i + ".txt" + ( this.compress ? 'z' : '' ),
                                load: dojo.hitch( this, function( chunkRecord, response ) {
                                    //console.log('response for chunk '+chunkRecord.num);
                                    chunkRecord.sequence = response;
                                    chunkRecord.loaded = true;
                                    dojo.forEach( chunkRecord.callbacks, function(ci) {
                                        ci.callback( ci.start,
                                                     ci.end,
                                                     response.substring( ci.start - chunkRecord.num*chunkSize,
                                                                         ci.end   - chunkRecord.num*chunkSize
                                                                       ),
                                                     i
                                                   );
                                    });
                                    delete chunkRecord.callbacks;

                                }, chunkCacheForSeq[i] )
                            });
            }
        }
    }
});
});<|MERGE_RESOLUTION|>--- conflicted
+++ resolved
@@ -1,18 +1,10 @@
-<<<<<<< HEAD
-define( [
-            'dojo/_base/declare',
-            'JBrowse/Store',
-            'JBrowse/Util'],
-        function( declare, Store, Util ) {
-
-return declare( null,
-=======
 define( ['JBrowse/Store',
          'JBrowse/Util',
          'JBrowse/Digest/Crc32'
         ],
         function( Store, Util, Crc32 ) {
->>>>>>> 40c77a39
+
+return declare( null,
 
 /**
  * @lends JBrowse.Store.Sequence.StaticChunked
@@ -95,34 +87,28 @@
                     callbacks: [callbackInfo]
                 };
 
-<<<<<<< HEAD
-                var sequrl = Util.resolveUrl( this.baseUrl,
-                                              Util.fillTemplate( this.urlTemplate,
-                                                                 {'refseq': seq.name} ));
-=======
-            var sequrl = Util.resolveUrl(
-                this.baseUrl,
-                Util.fillTemplate(
-                    this.urlTemplate,
-                    {
-                        'refseq': seq.name,
-                        'refseq_dirpath': function() {
-                            var hex = Crc32.crc32( seq.name )
-                                           .toString(16)
-                                           .toLowerCase()
-                                           .replace('-','n');
-                            // zero-pad the hex string to be 8 chars if necessary
-                            while( hex.length < 8 )
-                                hex = '0'+hex;
-                            var dirpath = [];
-                            for( var i = 0; i < hex.length; i += 3 ) {
-                                dirpath.push( hex.substring( i, i+3 ) );
+                var sequrl = Util.resolveUrl(
+                    this.baseUrl,
+                    Util.fillTemplate(
+                        this.urlTemplate,
+                        {
+                            'refseq': seq.name,
+                            'refseq_dirpath': function() {
+                                var hex = Crc32.crc32( seq.name )
+                                               .toString(16)
+                                               .toLowerCase()
+                                               .replace('-','n');
+                                // zero-pad the hex string to be 8 chars if necessary
+                                while( hex.length < 8 )
+                                    hex = '0'+hex;
+                                var dirpath = [];
+                                for( var i = 0; i < hex.length; i += 3 ) {
+                                    dirpath.push( hex.substring( i, i+3 ) );
+                                }
+                                return dirpath.join('/');
                             }
-                            return dirpath.join('/');
-                        }
-                    })
-            );
->>>>>>> 40c77a39
+                        })
+                );
 
                 dojo.xhrGet({
                                 url: sequrl + i + ".txt" + ( this.compress ? 'z' : '' ),
