<<<<<<< HEAD
define( [ 'dojo/_base/declare',
          'JBrowse/Store/SeqFeature',
          'JBrowse/Util',
          'JBrowse/Digest/Crc32'
        ],
        function( declare, SeqFeatureStore, Util, Crc32 ) {

var Feature = Util.fastDeclare({
    constructor: function(args) {
        this.start = args.start;
        this.end = args.end;
        this.seq = args.seq;
        this.seq_id = args.seq_id;
    },
    get: function( field ) {
        return this[field];
    },
    tags: function() {
        return ['seq_id','start','end','seq'];
    }
});

return declare( SeqFeatureStore,

/**
 * @lends JBrowse.Store.Sequence.StaticChunked
 * @extends JBrowse.Store.SeqFeature
 */
{

/**
 * Storage backend for sequences broken up into chunks, stored and
 * served as static text files.
 * @constructs
 */
    constructor: function(args) {
        this.chunkCache   = {};
        this.compress     = args.compress;
        this.urlTemplate  = args.urlTemplate;
        if( ! this.urlTemplate ) {
            throw "no urlTemplate provided, cannot open sequence store";
        }

        this.baseUrl      = args.baseUrl;
        this.seqChunkSize = args.seqChunkSize;
    },

    getFeatures: function( query, callback, endCallback, errorCallback ) {

        errorCallback = errorCallback || function(e) { console.error(e); };

        var start = query.start;
        var end   = query.end;
        var seqname    = query.ref;
        var chunkSize  = query.seqChunkSize || this.refSeq.name == query.ref && this.refSeq.seqChunkSize || this.seqChunkSize;
        var firstChunk = Math.floor( Math.max(0,start) / chunkSize );
        var lastChunk  = Math.floor( (end - 1)         / chunkSize );

        // if a callback spans more than one chunk, we need to wrap the
        // callback in another one that will be passed to each chunk to
        // concatenate the different pieces from each chunk and *then*
        // call the main callback
            callback = (function() {
                            var chunk_seqs = [],
                            chunks_still_needed = lastChunk-firstChunk+1,
                            orig_callback = callback;
                            return function( start, end, seq, chunkNum) {
                                chunk_seqs[chunkNum] = seq;
                                if( --chunks_still_needed == 0 ) {
                                    orig_callback( new Feature({seq_id: query.ref, start: start, end: end, seq: chunk_seqs.join("")}) );
                                    if( endCallback )
                                        endCallback();
                                }
                            };
                        })();

        var callbackInfo = { start: start, end: end, success: callback, error: errorCallback  };

        if( !this.chunkCache[seqname] ) {
            this.chunkCache[seqname] = [];
        }
        var chunkCacheForSeq = this.chunkCache[seqname];

        for (var i = firstChunk; i <= lastChunk; i++) {
            //console.log("working on chunk %d for %d .. %d", i, start, end);

            var chunk = chunkCacheForSeq[i];
            if (chunk) {
                if (chunk.loaded) {
                    callback( start,
                              end,
                              chunk.sequence.substring(
                                  start - i*chunkSize,
                                  end - i*chunkSize
                              ),
                              i
                            );
                }
                else if( chunk.error ) {
                    errorCallback( chunk.error );
                }
                else {
                    //console.log("added callback for %d .. %d", start, end);
                    chunk.callbacks.push(callbackInfo);
                }
            } else {
                chunkCacheForSeq[i] = {
                    loaded: false,
                    num: i,
                    callbacks: [callbackInfo]
                };

                var sequrl = this.resolveUrl(
                    this.urlTemplate,
                    {
                        'refseq': query.ref,
                        'sid': this.refSeq.sid,
                        'refseq_dirpath': function() {
                            var hex = Crc32.crc32( query.ref )
                                .toString(16)
                                .toLowerCase()
                                .replace('-','n');
                            // zero-pad the hex string to be 8 chars if necessary
                            while( hex.length < 8 )
                                hex = '0'+hex;
                            var dirpath = [];
                            for( var i = 0; i < hex.length; i += 3 ) {
                                dirpath.push( hex.substring( i, i+3 ) );
                            }
                            return dirpath.join('/');
                        }
                    }
                );

                dojo.xhrGet({
                                url: sequrl + i + ".txt" + ( this.compress ? 'z' : '' ),
                                load: dojo.hitch( this, function( chunkRecord, response ) {
                                                      //console.log('response for chunk '+chunkRecord.num);
                                                      chunkRecord.sequence = response;
                                                      chunkRecord.loaded = true;
                                                      dojo.forEach( chunkRecord.callbacks, function(ci) {
                                                                        ci.success( ci.start,
                                                                                    ci.end,
                                                                                    response.substring( ci.start - chunkRecord.num*chunkSize,
                                                                                                        ci.end   - chunkRecord.num*chunkSize
                                                                                                      ),
                                                                                    i
                                                                                   );
                                                                    });
                                                      delete chunkRecord.callbacks;

                                                  }, chunkCacheForSeq[i] ),
                                error: dojo.hitch( this, function( chunkRecord, error ) {
                                    chunkRecord.error = error;
                                    dojo.forEach( chunkRecord.callbacks, function(ci) {
                                        ci.error( error );
                                    });
                                    delete chunkRecord.callbacks;
                                }, chunkCacheForSeq[i])
                            });
            }
        }
    }
});
});
=======
// renamed
define( [ 'JBrowse/Store/SeqFeature/SequenceChunks' ], function(s) { return s; } );
>>>>>>> f28e822d
<|MERGE_RESOLUTION|>--- conflicted
+++ resolved
@@ -1,170 +1,2 @@
-<<<<<<< HEAD
-define( [ 'dojo/_base/declare',
-          'JBrowse/Store/SeqFeature',
-          'JBrowse/Util',
-          'JBrowse/Digest/Crc32'
-        ],
-        function( declare, SeqFeatureStore, Util, Crc32 ) {
-
-var Feature = Util.fastDeclare({
-    constructor: function(args) {
-        this.start = args.start;
-        this.end = args.end;
-        this.seq = args.seq;
-        this.seq_id = args.seq_id;
-    },
-    get: function( field ) {
-        return this[field];
-    },
-    tags: function() {
-        return ['seq_id','start','end','seq'];
-    }
-});
-
-return declare( SeqFeatureStore,
-
-/**
- * @lends JBrowse.Store.Sequence.StaticChunked
- * @extends JBrowse.Store.SeqFeature
- */
-{
-
-/**
- * Storage backend for sequences broken up into chunks, stored and
- * served as static text files.
- * @constructs
- */
-    constructor: function(args) {
-        this.chunkCache   = {};
-        this.compress     = args.compress;
-        this.urlTemplate  = args.urlTemplate;
-        if( ! this.urlTemplate ) {
-            throw "no urlTemplate provided, cannot open sequence store";
-        }
-
-        this.baseUrl      = args.baseUrl;
-        this.seqChunkSize = args.seqChunkSize;
-    },
-
-    getFeatures: function( query, callback, endCallback, errorCallback ) {
-
-        errorCallback = errorCallback || function(e) { console.error(e); };
-
-        var start = query.start;
-        var end   = query.end;
-        var seqname    = query.ref;
-        var chunkSize  = query.seqChunkSize || this.refSeq.name == query.ref && this.refSeq.seqChunkSize || this.seqChunkSize;
-        var firstChunk = Math.floor( Math.max(0,start) / chunkSize );
-        var lastChunk  = Math.floor( (end - 1)         / chunkSize );
-
-        // if a callback spans more than one chunk, we need to wrap the
-        // callback in another one that will be passed to each chunk to
-        // concatenate the different pieces from each chunk and *then*
-        // call the main callback
-            callback = (function() {
-                            var chunk_seqs = [],
-                            chunks_still_needed = lastChunk-firstChunk+1,
-                            orig_callback = callback;
-                            return function( start, end, seq, chunkNum) {
-                                chunk_seqs[chunkNum] = seq;
-                                if( --chunks_still_needed == 0 ) {
-                                    orig_callback( new Feature({seq_id: query.ref, start: start, end: end, seq: chunk_seqs.join("")}) );
-                                    if( endCallback )
-                                        endCallback();
-                                }
-                            };
-                        })();
-
-        var callbackInfo = { start: start, end: end, success: callback, error: errorCallback  };
-
-        if( !this.chunkCache[seqname] ) {
-            this.chunkCache[seqname] = [];
-        }
-        var chunkCacheForSeq = this.chunkCache[seqname];
-
-        for (var i = firstChunk; i <= lastChunk; i++) {
-            //console.log("working on chunk %d for %d .. %d", i, start, end);
-
-            var chunk = chunkCacheForSeq[i];
-            if (chunk) {
-                if (chunk.loaded) {
-                    callback( start,
-                              end,
-                              chunk.sequence.substring(
-                                  start - i*chunkSize,
-                                  end - i*chunkSize
-                              ),
-                              i
-                            );
-                }
-                else if( chunk.error ) {
-                    errorCallback( chunk.error );
-                }
-                else {
-                    //console.log("added callback for %d .. %d", start, end);
-                    chunk.callbacks.push(callbackInfo);
-                }
-            } else {
-                chunkCacheForSeq[i] = {
-                    loaded: false,
-                    num: i,
-                    callbacks: [callbackInfo]
-                };
-
-                var sequrl = this.resolveUrl(
-                    this.urlTemplate,
-                    {
-                        'refseq': query.ref,
-                        'sid': this.refSeq.sid,
-                        'refseq_dirpath': function() {
-                            var hex = Crc32.crc32( query.ref )
-                                .toString(16)
-                                .toLowerCase()
-                                .replace('-','n');
-                            // zero-pad the hex string to be 8 chars if necessary
-                            while( hex.length < 8 )
-                                hex = '0'+hex;
-                            var dirpath = [];
-                            for( var i = 0; i < hex.length; i += 3 ) {
-                                dirpath.push( hex.substring( i, i+3 ) );
-                            }
-                            return dirpath.join('/');
-                        }
-                    }
-                );
-
-                dojo.xhrGet({
-                                url: sequrl + i + ".txt" + ( this.compress ? 'z' : '' ),
-                                load: dojo.hitch( this, function( chunkRecord, response ) {
-                                                      //console.log('response for chunk '+chunkRecord.num);
-                                                      chunkRecord.sequence = response;
-                                                      chunkRecord.loaded = true;
-                                                      dojo.forEach( chunkRecord.callbacks, function(ci) {
-                                                                        ci.success( ci.start,
-                                                                                    ci.end,
-                                                                                    response.substring( ci.start - chunkRecord.num*chunkSize,
-                                                                                                        ci.end   - chunkRecord.num*chunkSize
-                                                                                                      ),
-                                                                                    i
-                                                                                   );
-                                                                    });
-                                                      delete chunkRecord.callbacks;
-
-                                                  }, chunkCacheForSeq[i] ),
-                                error: dojo.hitch( this, function( chunkRecord, error ) {
-                                    chunkRecord.error = error;
-                                    dojo.forEach( chunkRecord.callbacks, function(ci) {
-                                        ci.error( error );
-                                    });
-                                    delete chunkRecord.callbacks;
-                                }, chunkCacheForSeq[i])
-                            });
-            }
-        }
-    }
-});
-});
-=======
 // renamed
-define( [ 'JBrowse/Store/SeqFeature/SequenceChunks' ], function(s) { return s; } );
->>>>>>> f28e822d
+define( [ 'JBrowse/Store/SeqFeature/SequenceChunks' ], function(s) { return s; } );