define( [
            'dojo/_base/declare',
            'dojo/_base/lang',
            'dojo/_base/array',
            'dojo/dom-geometry',
            'dojo/on',
            'dojo/has',
            'dijit/Dialog',
            'dijit/form/Select',
            'dijit/form/RadioButton',
            'dijit/form/Button',
            'JBrowse/View/Track/BlockBased',
            'JBrowse/View/Track/YScaleMixin',
            'JBrowse/View/Track/ExportMixin',
            'JBrowse/Util',
            'JBrowse/View/GranularRectLayout',
            'JBrowse/View/FASTA'
        ],
      function( declare,
                lang,
                array,
                domGeom,
                on,
                has,
                dijitDialog,
                dijitSelect,
                dijitRadioButton,
                dijitButton,
                BlockBased,
                YScaleMixin,
                ExportMixin,
                Util,
                Layout,
                FASTAView
              ) {

var HTMLFeatures = declare( BlockBased, {
    /**
     * A track that draws discrete features using `div` elements.
     * @constructs
     * @extends JBrowse.View.Track.BlockBased
     * @param args.config {Object} track configuration. Must include key, label
     * @param args.refSeq {Object} reference sequence object with name, start,
     *   and end members.
     * @param args.changeCallback {Function} optional callback for
     *   when the track's data is loaded and ready
     * @param args.trackPadding {Number} distance in px between tracks
     */
    constructor: function( args ) {
        //number of histogram bins per block
        this.numBins = 25;
        this.histLabel = false;

        this.defaultPadding = 5;
        this.padding = this.defaultPadding;

        this.glyphHeightPad = 1;
        this.levelHeightPad = 2;
        this.labelPad = 1;

        this.trackPadding = args.trackPadding;

        this.heightCache = {}; // cache for the heights of some
                               // feature elements, indexed by the
                               // complete cassName of the feature

        // make a default click event handler
        if( ! (this.config.events||{}).click ) {
            this.config.events = this.config.events || {};
            this.config.events.click = (this.config.style||{}).linkTemplate
                    ? { action: "newWindow", url: this.config.style.linkTemplate }
                    : { action: "contentDialog",
                        title: '{type} {name}',
                        content: dojo.hitch( this, 'defaultFeatureDetail' ) };
        }

        // process the configuration to set up our event handlers
        this.eventHandlers = (function() {
            var handlers = dojo.clone( this.config.events || {} );
            // find conf vars that set events, like `onClick`
            for( var key in this.config ) {
                var handlerName = key.replace(/^on(?=[A-Z])/, '');
                if( handlerName != key )
                    handlers[ handlerName.toLowerCase() ] = this.config[key];
            }
            // interpret handlers that are just strings to be URLs that should be opened
            for( key in handlers ) {
                if( typeof handlers[key] == 'string' )
                    handlers[key] = { url: handlers[key] };
            }
            return handlers;
        }).call(this);
        this.eventHandlers.click = this._makeClickHandler( this.eventHandlers.click );

        this.showLabels = this.config.style.showLabels;
    }
} );

/**
 * Mixin: JBrowse.View.Track.YScaleMixin.
 */
HTMLFeatures.extend( YScaleMixin );

/**
 * Mixin: JBrowse.View.Track.ExportMixin.
 */
HTMLFeatures.extend( ExportMixin );

HTMLFeatures = declare( HTMLFeatures,
/**
 * @lends JBrowse.View.Track.HTMLFeatures.prototype
 */
{

    /**
     * Returns object holding the default configuration for HTML-based feature tracks.
     * @private
     */
    _defaultConfig: function() {
        return {
            description: true,

            maxFeatureScreenDensity: 0.5,

            style: {
                className: "feature2",

                // not configured by users
                _defaultHistScale: 4,
                _defaultLabelScale: 30,
                _defaultDescriptionScale: 170,

                minSubfeatureWidth: 6,
                maxDescriptionLength: 70,
                showLabels: true
            },
            hooks: {
                create: function(track, feat ) {
                    return document.createElement('div');
                }
            },
            events: {},
            menuTemplate: [
                { label: 'View details',
                  title: '{type} {name}',
                  action: 'contentDialog',
                  iconClass: 'dijitIconTask',
                  content: dojo.hitch( this, 'defaultFeatureDetail' )
                }
            ]
        };
    },

    /**
     * Make a default feature detail page for the given feature.
     * @returns {HTMLElement} feature detail page HTML
     */
    defaultFeatureDetail: function( /** JBrowse.Track */ track, /** Object */ f, /** HTMLElement */ featDiv, /** HTMLElement */ container ) {
        var fmt = dojo.hitch( this, '_fmtDetailField' );
        container = container || dojo.create('div', { className: 'detail feature-detail feature-detail-'+track.name, innerHTML: '' } );
        var coreDetails = dojo.create('div', { className: 'core' }, container );
        coreDetails.innerHTML += fmt( 'Name', f.get('name') );
        coreDetails.innerHTML += fmt( 'Type', f.get('type') );
        coreDetails.innerHTML += fmt( 'Description', f.get('note') );
        coreDetails.innerHTML += fmt(
            'Position',
            Util.assembleLocString({ start: f.get('start'),
                                     end: f.get('end'),
                                     ref: this.refSeq.name,
                                     strand: f.get('strand')
                                   })
        );
        coreDetails.innerHTML += fmt( 'Length', Util.addCommas(f.get('end')-f.get('start'))+' bp' );

        // render any additional tags as just key/value
        var additionalTags = array.filter( f.tags(), function(t) { return ! {name:1,start:1,end:1,strand:1,note:1,subfeatures:1,type:1}[t.toLowerCase()]; });
        if( additionalTags.length ) {
            var at_html = '<div class="additional"><h2>Attributes</h2>';
            dojo.forEach( additionalTags.sort(), function(t) {
                at_html += fmt( t, f.get(t) );
            });
            at_html += '</div>';
            container.innerHTML += at_html;
        }

        // render the sequence underlying this feature if possible
        var field_container = dojo.create('div', { className: 'field_container feature_sequence' }, container );
        dojo.create( 'h2', { className: 'field feature_sequence', innerHTML: 'Region sequence' }, field_container );
        var valueContainerID = 'feature_sequence'+this._uniqID();
        var valueContainer = dojo.create(
            'div', {
                id: valueContainerID,
                innerHTML: '<div style="height: 12em">Loading...</div>',
                className: 'value feature_sequence'
            }, field_container);
        track.browser.getStore('refseqs', dojo.hitch(this,function( refSeqStore ) {
            valueContainer = dojo.byId(valueContainerID) || valueContainer;
            if( refSeqStore ) {
                refSeqStore.getFeatures(
                    { ref: this.refSeq.name, start: f.get('start'), end: f.get('end')},
                    // feature callback
                    dojo.hitch( this, function( feature ) {
                        var seq = feature.get('seq');
                        valueContainer = dojo.byId(valueContainerID) || valueContainer;
                        valueContainer.innerHTML = '';
                        // the HTML is rewritten by the dojo dialog
                        // parser, but this callback may be called either
                        // before or after that happens.  if the fetch by
                        // ID fails, we have come back before the parse.
                        var textArea = new FASTAView({ width: 62, htmlMaxRows: 10 })
                                           .renderHTML(
                                               { ref:   this.refSeq.name,
                                                 start: f.get('start'),
                                                 end:   f.get('end'),
                                                 strand: f.get('strand'),
                                                 type: f.get('type')
                                               },
                                               f.get('strand') == -1 ? Util.revcom(seq) : seq,
                                               valueContainer
                                           );
                  }),
                  // end callback
                  function() {},
                  // error callback
                  dojo.hitch( this, function() {
                      valueContainer = dojo.byId(valueContainerID) || valueContainer;
                      valueContainer.innerHTML = '<span class="ghosted">reference sequence not available</span>';
                  })
                );
            } else {
                valueContainer.innerHTML = '<span class="ghosted">reference sequence not available</span>';
            }
        }));

        // render any subfeatures this feature has
        var subfeatures = f.get('subfeatures');
        if( subfeatures && subfeatures.length ) {
            this._subfeaturesDetail( track, subfeatures, container );
        }

        return container;
    },

    _uniqID: function() {
        this._idCounter = this._idCounter || 0;
        return this._idCounter++;
    },

    _subfeaturesDetail: function( track, subfeatures, container ) {
            var field_container = dojo.create('div', { className: 'field_container subfeatures' }, container );
            dojo.create( 'h2', { className: 'field subfeatures', innerHTML: 'Subfeatures' }, field_container );
            var subfeaturesContainer = dojo.create( 'div', { className: 'value subfeatures' }, field_container );
            array.forEach( subfeatures || [], function( subfeature ) {
                    this.defaultFeatureDetail(
                        track,
                        subfeature,
                        null,
                        dojo.create('div', {
                                        className: 'detail feature-detail subfeature-detail feature-detail-'+track.name+' subfeature-detail-'+track.name,
                                        innerHTML: ''
                                    }, subfeaturesContainer )
                    );
            },this);
    },

    // _autoLinkText: function( text ) {
    //     return text
    //         // GO terms like GO:12345
    //         .replace(/\b(GO:\d{5,})\b/g, '<a href="http://amigo.geneontology.org/cgi-bin/amigo/term_details?term=$1">$1</a>');
    // },

    /**
     * Make life easier for event handlers by handing them some things
     */
    wrapHandler: function(handler) {
        var track = this;
        return function(event) {
            event = event || window.event;
            if (event.shiftKey) return;
            var elem = (event.currentTarget || event.srcElement);
            //depending on bubbling, we might get the subfeature here
            //instead of the parent feature
            if (!elem.feature) elem = elem.parentElement;
            if (!elem.feature) return; //shouldn't happen; just bail if it does
            handler(track, elem, elem.feature, event);
        };
    },

    /**
     * Return an object with some statistics about the histograms we will
     * draw for a given block size in base pairs.
     * @private
     */
    _histDimensions: function( blockSizeBp ) {

        // bases in each histogram bin that we're currently rendering
        var bpPerBin = blockSizeBp / this.numBins;
        var pxPerCount = 2;
        var logScale = false;
        var stats = this.store.histograms.stats;
        var statEntry;
        for (var i = 0; i < stats.length; i++) {
            if (stats[i].basesPerBin >= bpPerBin) {
                //console.log("bpPerBin: " + bpPerBin + ", histStats bases: " + this.histStats[i].bases + ", mean/max: " + (this.histStats[i].mean / this.histStats[i].max));
                logScale = ((stats[i].mean / stats[i].max) < .01);
                pxPerCount = 100 / (logScale ?
                                    Math.log(stats[i].max) :
                                    stats[i].max);
                statEntry = stats[i];
                break;
            }
        }

        return {
            bpPerBin: bpPerBin,
            pxPerCount: pxPerCount,
            logScale: logScale,
            stats: statEntry
        };
    },

    fillHist: function( blockIndex, block, leftBase, rightBase, stripeWidth ) {

        var dims = this._histDimensions( Math.abs( rightBase - leftBase ) );

        var track = this;
        var makeHistBlock = function(hist) {
            var maxBin = 0;
            for (var bin = 0; bin < track.numBins; bin++) {
                if (typeof hist[bin] == 'number' && isFinite(hist[bin])) {
                    maxBin = Math.max(maxBin, hist[bin]);
                }
            }
            var binDiv;
            for (bin = 0; bin < track.numBins; bin++) {
                if (!(typeof hist[bin] == 'number' && isFinite(hist[bin])))
                    continue;
                binDiv = document.createElement("div");
	        binDiv.className = "hist feature-hist "+track.config.style.className + "-hist";
                binDiv.style.cssText =
                    "left: " + ((bin / track.numBins) * 100) + "%; "
                    + "height: "
                    + ((dims.pxPerCount * ( dims.logScale ? Math.log(hist[bin]) : hist[bin]))-2)
                    + "px;"
                    + "bottom: " + track.trackPadding + "px;"
                    + "width: " + (((1 / track.numBins) * 100) - (100 / stripeWidth)) + "%;"
                    + (track.config.style.histCss ?
                       track.config.style.histCss : "");
                binDiv.setAttribute('value',hist[bin]);
                if (Util.is_ie6) binDiv.appendChild(document.createComment());
                block.appendChild(binDiv);
            }

            track.heightUpdate( dims.pxPerCount * ( dims.logScale ? Math.log(maxBin) : maxBin ),
                                blockIndex );
            track.makeHistogramYScale( Math.abs(rightBase-leftBase) );
        };

        // The histogramMeta array describes multiple levels of histogram detail,
        // going from the finest (smallest number of bases per bin) to the
        // coarsest (largest number of bases per bin).
        // We want to use coarsest histogramMeta that's at least as fine as the
        // one we're currently rendering.
        // TODO: take into account that the histogramMeta chosen here might not
        // fit neatly into the current histogram (e.g., if the current histogram
        // is at 50,000 bases/bin, and we have server histograms at 20,000
        // and 2,000 bases/bin, then we should choose the 2,000 histogramMeta
        // rather than the 20,000)
        var histogramMeta = this.store.histograms.meta[0];
        for (var i = 0; i < this.store.histograms.meta.length; i++) {
            if (dims.bpPerBin >= this.store.histograms.meta[i].basesPerBin)
                histogramMeta = this.store.histograms.meta[i];
        }

        // number of bins in the server-supplied histogram for each current bin
        var binCount = dims.bpPerBin / histogramMeta.basesPerBin;
        // if the server-supplied histogram fits neatly into our current histogram,
        if ((binCount > .9)
            &&
            (Math.abs(binCount - Math.round(binCount)) < .0001)) {
            // we can use the server-supplied counts
            var firstServerBin = Math.floor(leftBase / histogramMeta.basesPerBin);
            binCount = Math.round(binCount);
            var histogram = [];
            for (var bin = 0; bin < this.numBins; bin++)
                histogram[bin] = 0;

            histogramMeta.lazyArray.range(
                firstServerBin,
                firstServerBin + (binCount * this.numBins),
                function(i, val) {
                    // this will count features that span the boundaries of
                    // the original histogram multiple times, so it's not
                    // perfectly quantitative.  Hopefully it's still useful, though.
                    histogram[Math.floor((i - firstServerBin) / binCount)] += val;
                },
                function() {
                    makeHistBlock(histogram);
                }
            );
        } else {
            // make our own counts
            this.store.histogram( leftBase, rightBase,
                                         this.numBins, makeHistBlock);
        }
    },

    endZoom: function(destScale, destBlockBases) {
        this.clear();
    },

    updateStaticElements: function( coords ) {
        this.inherited( arguments );
        this.updateYScaleFromViewDimensions( coords );
        this.updateFeatureLabelPositions( coords );
    },

    updateFeatureLabelPositions: function( coords ) {
        if( ! 'x' in coords )
            return;

        dojo.query( '.block', this.div )
            .forEach( function(block) {
                          // calculate the view left coord relative to the
                          // block left coord in units of pct of the block
                          // width
                          if( ! this.label )
                              return;
                          var viewLeft = 100 * ( (this.label.offsetLeft+this.label.offsetWidth) - block.offsetLeft ) / block.offsetWidth + 2;

                          // if the view start is unknown, or is to the
                          // left of this block, we don't have to worry
                          // about adjusting the feature labels
                          if( ! viewLeft )
                              return;

                          var blockWidth = block.endBase - block.startBase;

                          dojo.query('.feature',block)
                              .forEach( function(featDiv) {
                                            if( ! featDiv.label ) return;
                                            var labelDiv = featDiv.label;
                                            var feature = featDiv.feature;

                                            // get the feature start and end in terms of block width pct
                                            var minLeft = parseInt( feature.get('start') );
                                            minLeft = 100 * (minLeft - block.startBase) / blockWidth;
                                            var maxLeft = parseInt( feature.get('end') );
                                            maxLeft = 100 * ( (maxLeft - block.startBase) / blockWidth
                                                              - labelDiv.offsetWidth / block.offsetWidth
                                                            );

                                            // move our label div to the view start if the start is between the feature start and end
                                            labelDiv.style.left = Math.max( minLeft, Math.min( viewLeft, maxLeft ) ) + '%';

                                        },this);
                      },this);
    },

    fillBlock: function( blockIndex, block, leftBlock, rightBlock, leftBase, rightBase, scale, stripeWidth, containerStart, containerEnd ) {

        var region = { ref: this.refSeq.name, start: leftBase, end: rightBase };

        this.store.getRegionStats(
            region,
            dojo.hitch( this, function( stats ) {

                var density          = stats.featureDensity;
                var histScale        = this.config.style.histScale || density * this.config.style._defaultHistScale;

<<<<<<< HEAD
                // only update the label once for each block size
                var blockBases = Math.abs( leftBase-rightBase );
                if( this._updatedLabelForBlockSize != blockBases ){
                    if ( this.store.histogram && scale < histScale ) {
                        this.setLabel(this.key + ' <span class="feature-density">per ' + Util.addCommas( Math.round( blockBases / this.numBins)) + ' bp</span>');
                    } else {
                        this.setLabel(this.key);
                    }
                    this._updatedLabelForBlockSize = blockBases;
                }
=======
        // if we our store offers density histograms, and we are zoomed out far enough, draw them
        if( this.store.histograms && scale < this.histScale ) {
                this.fillHist(blockIndex, block, leftBase, rightBase, stripeWidth,
                              containerStart, containerEnd);
        }
        // if we have no histograms, check the predicted density of
        // features on the screen, and display a message if it's
        // bigger than maxFeatureScreenDensity
        else if( stats.featureDensity / scale > this.config.maxFeatureScreenDensity ) {
            this.fillTooManyFeaturesMessage(
                blockIndex,
                block,
                scale
            );
        }
        else {
>>>>>>> f95e4c0b

                // console.log(this.name+" scale: %d, density: %d, histScale: %d, screenDensity: %d", scale, stats.featureDensity, this.config.style.histScale, stats.featureDensity / scale );

                // if we our store offers density histograms, and we are zoomed out far enough, draw them
                if( this.store.histograms && scale < histScale ) {
                        this.fillHist( blockIndex, block, leftBase, rightBase, stripeWidth,
                                       containerStart, containerEnd);
                }
                // if we have no histograms, check the predicted density of
                // features on the screen, and display a message if it's
                // bigger than maxFeatureScreenDensity
                else if( false && stats.featureDensity / scale > this.config.maxFeatureScreenDensity ) {
                    this.fillMessage(
                        blockIndex,
                        block,
                        'Too many features to show'
                            + (scale >= this.browser.view.maxPxPerBp ? '': '; zoom in to see detail')
                            + '.'
                    );
                }
                else {
                    // if we have transitioned to viewing features, delete the
                    // y-scale used for the histograms
                    if( this.yscale ) {
                        this._removeYScale();
                    }
                    this.fillFeatures(blockIndex, block, leftBlock, rightBlock,
                                      leftBase, rightBase, scale, stats,
                                      containerStart, containerEnd);
                }
        }));
    },

    fillTooManyFeaturesMessage: function( blockIndex, block, scale ) {
        this.fillMessage(
            blockIndex,
            block,
            'Too many features to show'
                + (scale >= this.browser.view.maxPxPerBp ? '': '; zoom in to see detail')
                + '.'
        );
    },

    /**
     * Creates a Y-axis scale for the feature histogram.  Must be run after
     * the histogram bars are drawn, because it sometimes must use the
     * track height to calculate the max value if there are no explicit
     * histogram stats.
     * @param {Number} blockSizeBp the size of the blocks in base pairs.
     * Necessary for calculating histogram stats.
     */
    makeHistogramYScale: function( blockSizeBp ) {
        var dims = this._histDimensions( blockSizeBp);
        if( dims.logScale ) {
            console.error("Log histogram scale axis labels not yet implemented.");
            return;
        }
        var maxval = dims.stats ? dims.stats.max : this.height/dims.pxPerCount;
        maxval = dims.logScale ? log(maxval) : maxval;

        // if we have a scale, and it has the same characteristics
        // (including pixel height), don't redraw it.
        if( this.yscale && this.yscale_params
            && this.yscale_params.maxval == maxval
            && this.yscale_params.height == this.height
            && this.yscale_params.blockbp == blockSizeBp
          ) {
              return;
          } else {
              this._removeYScale();
              this.makeYScale({ min: 0, max: maxval });
              this.yscale_params = {
                  height: this.height,
                  blockbp: blockSizeBp,
                  maxval: maxval
              };
          }
    },

    /**
     * Delete the Y-axis scale if present.
     * @private
     */
    _removeYScale: function() {
        if( !this.yscale )
            return;
        this.yscale.parentNode.removeChild( this.yscale );
        delete this.yscale_params;
        delete this.yscale;
    },

    cleanupBlock: function(block) {
        // garbage collect the layout
        if ( block && this.layout )
            this.layout.discardRange( block.startBase, block.endBase );
    },

    /**
     * Called when sourceBlock gets deleted.  Any child features of
     * sourceBlock that extend onto destBlock should get moved onto
     * destBlock.
     */
    transfer: function(sourceBlock, destBlock, scale, containerStart, containerEnd) {

        if (!(sourceBlock && destBlock)) return;

        var destLeft = destBlock.startBase;
        var destRight = destBlock.endBase;
        var blockWidth = destRight - destLeft;
        var sourceSlot;

        var overlaps = (sourceBlock.startBase < destBlock.startBase)
            ? sourceBlock.rightOverlaps
            : sourceBlock.leftOverlaps;
        overlaps = overlaps || [];

        for (var i = 0; i < overlaps.length; i++) {
	    //if the feature overlaps destBlock,
	    //move to destBlock & re-position
	    sourceSlot = sourceBlock.featureNodes[ overlaps[i] ];
	    if (sourceSlot && ("label" in sourceSlot)) {
                sourceSlot.label.parentNode.removeChild(sourceSlot.label);
	    }
	    if (sourceSlot && sourceSlot.feature) {
	        if ( sourceSlot.layoutEnd > destLeft
		     && sourceSlot.feature.get('start') < destRight ) {

                         sourceSlot.parentNode.removeChild(sourceSlot);

                         delete sourceBlock.featureNodes[ overlaps[i] ];

		         /* feature render, adding to block, centering refactored into addFeatureToBlock() */
		         var featDiv = this.addFeatureToBlock( sourceSlot.feature, overlaps[i],
							 destBlock, scale, sourceSlot._labelScale, sourceSlot._descriptionScale,
							 containerStart, containerEnd );
                     }
            }
        }
    },

    /**
     * arguments:
     * @param block div to be filled with info
     * @param leftBlock div to the left of the block to be filled
     * @param rightBlock div to the right of the block to be filled
     * @param leftBase starting base of the block
     * @param rightBase ending base of the block
     * @param scale pixels per base at the current zoom level
     * @param containerStart don't make HTML elements extend further left than this
     * @param containerEnd don't make HTML elements extend further right than this. 0-based.
     */
    fillFeatures: function(blockIndex, block, leftBlock, rightBlock, leftBase, rightBase, scale, stats, containerStart, containerEnd) {

        this.scale = scale;

        block.featureNodes = {};

        //determine the glyph height, arrowhead width, label text dimensions, etc.
        if (!this.haveMeasurements) {
            this.measureStyles();
            this.haveMeasurements = true;
        }

        var labelScale       = this.config.style.labelScale       || stats.featureDensity * this.config.style._defaultLabelScale;
        var descriptionScale = this.config.style.descriptionScale || stats.featureDensity * this.config.style._defaultDescriptionScale;

        var curTrack = this;
        var featCallback = dojo.hitch(this,function( feature ) {
            var uniqueId = feature.id();
            if( ! this._featureIsRendered( uniqueId ) ) {
		/* feature render, adding to block, centering refactored into addFeatureToBlock() */
		var featDiv = this.addFeatureToBlock( feature, uniqueId, block, scale, labelScale, descriptionScale,
                                                      containerStart, containerEnd );
            }
        });

        // var startBase = goLeft ? rightBase : leftBase;
        // var endBase = goLeft ? leftBase : rightBase;

        this.store.getFeatures( { ref: this.refSeq.name,
                                  start: leftBase,
                                  end: rightBase
                                },
                                featCallback,
                                function () {
                                    curTrack.heightUpdate(curTrack._getLayout(scale).getTotalHeight(),
                                                          blockIndex);
                                },
                                function( error ) {
                                    curTrack.error = error;
                                    curTrack.fillError( blockIndex, block );
                                }
                              );
    },

    /** 
     *  GAH refactored code chunk of creating feature div, adding to block, centering, 
     *     this allow subclass override where block may have substructure.
     */
    addFeatureToBlock: function( feature, uniqueId, block, scale, labelScale, descriptionScale,
                                 containerStart, containerEnd ) {
        var featDiv = this.renderFeature( feature, uniqueId, block, scale, labelScale, descriptionScale,
                                          containerStart, containerEnd );
        block.appendChild( featDiv );
        this._centerFeatureElements( featDiv );
	return featDiv;
    }, 

    /**
     * Returns true if a feature is visible and rendered someplace in the blocks of this track.
     * @private
     */
    _featureIsRendered: function( uniqueId ) {
        var blocks = this.blocks;
        for( var i=0; i<blocks.length; i++ ) {
            if( blocks[i] && blocks[i].featureNodes && blocks[i].featureNodes[uniqueId])
                return true;
        }
        return false;
    },

    measureStyles: function() {
        //determine dimensions of labels (height, per-character width)
        var heightTest = document.createElement("div");
        heightTest.className = "feature-label";
        heightTest.style.height = "auto";
        heightTest.style.visibility = "hidden";
        heightTest.appendChild(document.createTextNode("1234567890"));
        document.body.appendChild(heightTest);
        this.labelHeight = heightTest.clientHeight;
        this.labelWidth = heightTest.clientWidth / 10;
        document.body.removeChild(heightTest);

        //measure the height of glyphs
        var glyphBox;
        heightTest = document.createElement("div");
        //cover all the bases: stranded or not, phase or not
        heightTest.className =
            "feature " + this.config.style.className
            + " plus-" + this.config.style.className
            + " plus-" + this.config.style.className + "1";
        if (this.config.style.featureCss)
            heightTest.style.cssText = this.config.style.featureCss;
        heightTest.style.visibility = "hidden";
        if (Util.is_ie6) heightTest.appendChild(document.createComment("foo"));
        document.body.appendChild(heightTest);
        glyphBox = domGeom.getMarginBox(heightTest);
        this.glyphHeight = Math.round(glyphBox.h);
        this.padding = this.defaultPadding + glyphBox.w;
        document.body.removeChild(heightTest);

        //determine the width of the arrowhead, if any
        if (this.config.style.arrowheadClass) {
            var ah = document.createElement("div");
            ah.className = "plus-" + this.config.style.arrowheadClass;
            if (Util.is_ie6) ah.appendChild(document.createComment("foo"));
            document.body.appendChild(ah);
            glyphBox = domGeom.position(ah);
            this.plusArrowWidth = glyphBox.w;
            this.plusArrowHeight = glyphBox.h;
            ah.className = "minus-" + this.config.style.arrowheadClass;
            glyphBox = domGeom.position(ah);
            this.minusArrowWidth = glyphBox.w;
            this.minusArrowHeight = glyphBox.h;
            document.body.removeChild(ah);
        }
    },

    getFeatDiv: function( feature )  {
        var id = this.getId( feature );
        if( ! id )
            return null;

        for( var i = 0; i < this.blocks.length; i++ ) {
            var b = this.blocks[i];
            if( b ) {
                var f = this.blocks[i].featureNodes[id];
                if( f )
                    return f;
            }
        }

        return null;
    },

    getId: function( f ) {
        return f.id();
    },

    renderFeature: function( feature, uniqueId, block, scale, labelScale, descriptionScale, containerStart, containerEnd ) {
        //featureStart and featureEnd indicate how far left or right
        //the feature extends in bp space, including labels
        //and arrowheads if applicable

        var featureEnd = feature.get('end');
        var featureStart = feature.get('start');
        if( typeof featureEnd == 'string' )
            featureEnd = parseInt(featureEnd);
        if( typeof featureStart == 'string' )
            featureStart = parseInt(featureStart);

	//     JBrowse now draws arrowheads within feature genome coord bounds
	//     For WebApollo we're keeping arrow outside of feature genome coord bounds, 
	//           because otherwise arrow can obscure edge-matching, CDS/UTR transitions, small inton/exons, etc.
	//     Would like to implement arrowhead change in WebApollo plugin, but would need to refactor HTMLFeature more to allow for that
	if (this.config.style.arrowheadClass) {
            switch (feature.get('strand')) {
            case 1:
            case '+':
		featureEnd   += (this.plusArrowWidth / scale); break;
            case -1:
            case '-':
		featureStart -= (this.minusArrowWidth / scale); break;
            }
	}

        var levelHeight = this.glyphHeight + this.glyphHeightPad;

        // if the label extends beyond the feature, use the
        // label end position as the end position for layout
        var name = feature.get('name') || feature.get('ID');
        var description = this.config.description && scale > feature._descriptionScale && ( feature.get('note') || feature.get('description') );
        if( description && description.length > this.config.style.maxDescriptionLength )
            description = description.substr(0, this.config.style.maxDescriptionLength+1 ).replace(/(\s+\S+|\s*)$/,'')+String.fromCharCode(8230);

        // add the label div (which includes the description) to the
        // calculated height of the feature if it will be displayed
        if( this.showLabels && scale >= labelScale ) {
            if (name) {
	        featureEnd = Math.max(featureEnd, featureStart + (''+name).length * this.labelWidth / scale );
                levelHeight += this.labelHeight + this.labelPad;
            }
            if( description ) {
                featureEnd = Math.max( featureEnd, featureStart + (''+description).length * this.labelWidth / scale );
                levelHeight += this.labelHeight + this.labelPad;
            }
        }
        featureEnd += Math.max(1, this.padding / scale);

        var top = this._getLayout( scale )
                      .addRect( uniqueId,
                                featureStart,
                                featureEnd,
                                levelHeight);

        var featDiv = this.config.hooks.create(this, feature );
        this._connectFeatDivHandlers( featDiv );
        featDiv.track = this;
        featDiv.feature = feature;
        featDiv.layoutEnd = featureEnd;

        // (callbackArgs are the args that will be passed to callbacks
        // in this feature's context menu or left-click handlers)
        featDiv.callbackArgs = [ this, featDiv.feature, featDiv ];

        // save the label scale and description scale in the featDiv
        // so that we can use them later
        featDiv._labelScale = labelScale;
        featDiv._descriptionScale = descriptionScale;


        block.featureNodes[uniqueId] = featDiv;

        // record whether this feature protrudes beyond the left and/or right side of the block
        if( featureStart < block.startBase ) {
            if( ! block.leftOverlaps ) block.leftOverlaps = [];
            block.leftOverlaps.push( uniqueId );
        }
        if( featureEnd > block.endBase ) {
            if( ! block.rightOverlaps ) block.rightOverlaps = [];
            block.rightOverlaps.push( uniqueId );
        }

	dojo.addClass(featDiv, "feature");
	var className = this.config.style.className;
	if (className == "{type}") { className = feature.get('type'); }
	dojo.addClass(featDiv, className);
        var strand = feature.get('strand');
        switch (strand) {
        case 1:
        case '+':
	    dojo.addClass(featDiv, "plus-" + className); break;
            // featDiv.className = featDiv.className + " " + this.config.style.className + " plus-" + this.config.style.className; break;
        case -1:
        case '-':
	    dojo.addClass(featDiv, "minus-" + className); break;
            // featDiv.className = featDiv.className + " " + this.config.style.className + " minus-" + this.config.style.className; break;
//        default:
            // featDiv.className = featDiv.className + " " + this.config.style.className; break;
        }
        var phase = feature.get('phase');
        if ((phase !== null) && (phase !== undefined))
//            featDiv.className = featDiv.className + " " + featDiv.className + "_phase" + phase;
            dojo.addClass(featDiv, className + "_phase" + phase);

        // Since some browsers don't deal well with the situation where
        // the feature goes way, way offscreen, we truncate the feature
        // to exist betwen containerStart and containerEnd.
        // To make sure the truncated end of the feature never gets shown,
        // we'll destroy and re-create the feature (with updated truncated
        // boundaries) in the transfer method.
        var displayStart = Math.max( feature.get('start'), containerStart );
        var displayEnd = Math.min( feature.get('end'), containerEnd );
        var blockWidth = block.endBase - block.startBase;
        var featwidth = Math.max( 1, (100 * ((displayEnd - displayStart) / blockWidth)));
        featDiv.style.cssText =
            "left:" + (100 * (displayStart - block.startBase) / blockWidth) + "%;"
            + "top:" + top + "px;"
            + " width:" + featwidth + "%;"
            + (this.config.style.featureCss ? this.config.style.featureCss : "");

        if ( this.config.style.arrowheadClass ) {
            var ah = document.createElement("div");
            var featwidth_px = featwidth/100*blockWidth*scale;

            // NOTE: arrowheads are hidden until they are centered by
            // _centerFeatureElements, so that they don't jump around
            // on the screen
	    //
            switch (strand) {
            case 1:
            case '+':
                if( featwidth_px > this.plusArrowWidth*1.1 ) {
                    ah.className = "plus-" + this.config.style.arrowheadClass;
                    // ah.style.cssText = "visibility: hidden; position: absolute; right: 0px; top: 0px; z-index: 100;";
		    // in WebApollo, arrowheads extend beyond feature coords
		    ah.style.cssText =  "visibility: hidden; left: 100%; top: 0px;";
                    featDiv.appendChild(ah);
                }
                break;
            case -1:
            case '-':
                if( featwidth_px > this.minusArrowWidth*1.1 ) {
                    ah.className = "minus-" + this.config.style.arrowheadClass;
                    // ah.style.cssText = "visibility: hidden; position: absolute; left: 0px; top: 0px; z-index: 100;";
		    // in WebApollo, arrowheads extend beyond feature coords
		    ah.style.cssText = "visibility:hidden; left: " + (-this.minusArrowWidth) + "px; top: 0px;";
                    featDiv.appendChild(ah);
                }
                break;
            }
        }

        if (name && this.showLabels && scale >= labelScale) {
            var labelDiv = dojo.create( 'div', {
                    className: "feature-label",
                    innerHTML: '<div class="feature-name">'+name+'</div>'
                               +( description ? ' <div class="feature-description">'+description+'</div>' : '' ),
                    style: {
                        top: (top + this.glyphHeight + 2) + "px",
                        left: (100 * (featureStart - block.startBase) / blockWidth)+'%'
                    }
                }, block );

            this._connectFeatDivHandlers( labelDiv );

	    featDiv.label = labelDiv;
            featDiv.labelDiv = labelDiv;

            labelDiv.feature = feature;
            labelDiv.track = this;
            // (callbackArgs are the args that will be passed to callbacks
            // in this feature's context menu or left-click handlers)
            labelDiv.callbackArgs = [ this, featDiv.feature, featDiv ];
        }

        if( featwidth > this.config.style.minSubfeatureWidth ) {
	    this.handleSubFeatures(feature, featDiv, displayStart, displayEnd, block);
        }

        // render the popup menu if configured
        if( this.config.menuTemplate ) {
            window.setTimeout( dojo.hitch( this, '_connectMenus', featDiv ), 50+Math.random()*150 );
        }

        if ( typeof this.config.hooks.modify == 'function' ) {
            this.config.hooks.modify(this, feature, featDiv);
        }

        return featDiv;
    },


    handleSubFeatures: function( feature, featDiv,
                                 displayStart, displayEnd, block )  {
	var subfeatures = feature.get('subfeatures');
        if( subfeatures ) {
            for (var i = 0; i < subfeatures.length; i++) {
                this.renderSubfeature( feature, featDiv,
                                      subfeatures[i],
                                      displayStart, displayEnd, block );
            }
        }
    },

    /**
     * Vertically centers all the child elements of a feature div.
     * @private
     */
    _centerFeatureElements: function( /**HTMLElement*/ featDiv ) {
        var getHeight = this.config.disableHeightCache
            ? function(child) { return child.offsetHeight || 0; }
            : function( child ) {
                var c = this.heightCache[ child.className ];
                if( c )
                    return c;
                c  = child.offsetHeight || 0;
                this.heightCache[ child.className ] = c;
                return c;
            };

        for( var i = 0; i< featDiv.childNodes.length; i++ ) {
            var child = featDiv.childNodes[i];
            // cache the height of elements, for speed.
            var h = getHeight.call(this,child);
            dojo.style( child, { marginTop: '0', top: ((this.glyphHeight-h)/2) + 'px', visibility: 'visible' });
         }
    },

    /**
     * Connect our configured event handlers to a given html element,
     * usually a feature div or label div.
     */
    _connectFeatDivHandlers: function( /** HTMLElement */ div  ) {
        for( var event in this.eventHandlers ) {
            on( div, event, this.eventHandlers[event] );
        }
        // if our click handler has a label, set that as a tooltip
        if( this.eventHandlers.click && this.eventHandlers.click.label )
            div.setAttribute( 'title', this.eventHandlers.click.label );
    },

    _connectMenus: function( featDiv ) {
        // don't actually make the menu until the feature is
        // moused-over.  pre-generating menus for lots and lots of
        // features at load time is way too slow.
        var refreshMenu = lang.hitch( this, '_refreshMenu', featDiv );
        on( featDiv,  'mouseover', refreshMenu );
        if( featDiv.labelDiv )
            on( featDiv.labelDiv,  'mouseover', refreshMenu );
    },

    _refreshMenu: function( featDiv ) {
        // if we already have a menu generated for this feature,
        // give it a new lease on life
        if( ! featDiv.contextMenu ) {
            featDiv.contextMenu = this._makeFeatureContextMenu( featDiv, this.config.menuTemplate );
        }

        // give the menu a timeout so that it's cleaned up if it's not used within a certain time
        if( featDiv.contextMenuTimeout ) {
            window.clearTimeout( featDiv.contextMenuTimeout );
        }
        var timeToLive = 30000; // clean menus up after 30 seconds
        featDiv.contextMenuTimeout = window.setTimeout( function() {
                                                            if( featDiv.contextMenu ) {
                                                                featDiv.contextMenu.destroyRecursive();
                                                                delete featDiv.contextMenu;
                                                            }
                                                            delete featDiv.contextMenuTimeout;
                                                        }, timeToLive );
    },

    /**
     * Make the right-click dijit menu for a feature.
     */
    _makeFeatureContextMenu: function( featDiv, menuTemplate ) {
        // interpolate template strings in the menuTemplate
        menuTemplate = this._processMenuSpec(
            dojo.clone( menuTemplate ),
            featDiv
        );

        // render the menu, start it up, and bind it to right-clicks
        // both on the feature div and on the label div
        var menu = this._renderContextMenu( menuTemplate, featDiv );
        menu.startup();
        menu.bindDomNode( featDiv );
        if( featDiv.labelDiv )
            menu.bindDomNode( featDiv.labelDiv );

        return menu;
    },

    renderSubfeature: function( feature, featDiv, subfeature, displayStart, displayEnd, block ) {
        var subStart = subfeature.get('start');
        var subEnd = subfeature.get('end');
        var featLength = displayEnd - displayStart;
        var type = subfeature.get('type');
	var className;
	if (this.config.style.subfeatureClasses) {
	    className = this.config.style.subfeatureClasses[type];
	    // if no class mapping specified for type, default to "{parentclass}-{type}"
	    if (className === undefined) { className = this.config.style.className + '-' + type; }
	    // if subfeatureClasses specifies that subfeature type explicitly maps to null className 
	    //     then don't render the feature        
	    else if (className === null)  { 
		className = this.config.style.className + '-' + type; 
		return ; 
	    }
	}
	else {
	    // if no config.style.subfeatureClasses to specify subfeature class mapping, default to "{parentclass}-{type}"
	    className = this.config.style.className + '-' + type; 
	}
        var subDiv = document.createElement("div");
	dojo.addClass(subDiv, "subfeature");
        dojo.addClass(subDiv, className);

        switch ( subfeature.get('strand') ) {
        case 1:
        case '+':
	    dojo.addClass(subDiv, "plus-" + className); break;
        case -1:
        case '-':
            dojo.addClass(subDiv, "minus-" + className); break;
        }

        // if the feature has been truncated to where it doesn't cover
        // this subfeature anymore, just skip this subfeature
        if ( subEnd <= displayStart || subStart >= displayEnd )
            return null;

        if (Util.is_ie6) subDiv.appendChild(document.createComment());

        // NOTE: subfeatures are hidden until they are centered by
        // _centerFeatureElements, so that they don't jump around
        // on the screen
        subDiv.style.cssText =
            "visibility: hidden; left: " + (100 * ((subStart - displayStart) / featLength)) + "%;"
            + "top: 0px;"
            + "width: " + (100 * ((subEnd - subStart) / featLength)) + "%;";
        featDiv.appendChild(subDiv);

        block.featureNodes[ subfeature.id() ] = subDiv;

	return subDiv;
    },

    _getLayout: function( scale ) {

        //determine the glyph height, arrowhead width, label text dimensions, etc.
        if (!this.haveMeasurements) {
            this.measureStyles();
            this.haveMeasurements = true;
        }

        // create the layout if we need to, and we can
        if( ( ! this.layout || this.layout.pitchX != 4/scale ) && scale  )
            this.layout = new Layout({pitchX: 4/scale, pitchY: this.config.layoutPitchY || (this.glyphHeight + this.glyphHeightPad) });

        return this.layout;
    },
    _clearLayout: function() {
        delete this.layout;
    },

    // when all the blocks are hidden, we also should recalculate our
    // layout
    changed: function() {
        this.inherited(arguments);
        this._clearLayout();
    },

    _exportFormats: function() {
        return [ 'GFF3', 'BED' ];
    },

    _trackMenuOptions: function() {
        var o = this.inherited(arguments);
        var track = this;

        o.push.apply(
            o,
            [
                { type: 'dijit/MenuSeparator' },
                { label: 'Show labels',
                  type: 'dijit/CheckedMenuItem',
                  checked: !!( 'showLabels' in this ? this.showLabels : this.config.style.showLabels ),
                  onClick: function(event) {
                      track.showLabels = this.checked;
                      track.changed();
                  }
                }
            ]
        );

        return o;
    }

});

return HTMLFeatures;
});

/*

Copyright (c) 2007-2010 The Evolutionary Software Foundation

Created by Mitchell Skinner <mitch_skinner@berkeley.edu>

This package and its accompanying libraries are free software; you can
redistribute it and/or modify it under the terms of the LGPL (either
version 2.1, or at your option, any later version) or the Artistic
License 2.0.  Refer to LICENSE for the full license text.

*/<|MERGE_RESOLUTION|>--- conflicted
+++ resolved
@@ -468,7 +468,6 @@
                 var density          = stats.featureDensity;
                 var histScale        = this.config.style.histScale || density * this.config.style._defaultHistScale;
 
-<<<<<<< HEAD
                 // only update the label once for each block size
                 var blockBases = Math.abs( leftBase-rightBase );
                 if( this._updatedLabelForBlockSize != blockBases ){
@@ -479,24 +478,6 @@
                     }
                     this._updatedLabelForBlockSize = blockBases;
                 }
-=======
-        // if we our store offers density histograms, and we are zoomed out far enough, draw them
-        if( this.store.histograms && scale < this.histScale ) {
-                this.fillHist(blockIndex, block, leftBase, rightBase, stripeWidth,
-                              containerStart, containerEnd);
-        }
-        // if we have no histograms, check the predicted density of
-        // features on the screen, and display a message if it's
-        // bigger than maxFeatureScreenDensity
-        else if( stats.featureDensity / scale > this.config.maxFeatureScreenDensity ) {
-            this.fillTooManyFeaturesMessage(
-                blockIndex,
-                block,
-                scale
-            );
-        }
-        else {
->>>>>>> f95e4c0b
 
                 // console.log(this.name+" scale: %d, density: %d, histScale: %d, screenDensity: %d", scale, stats.featureDensity, this.config.style.histScale, stats.featureDensity / scale );
 
@@ -509,12 +490,10 @@
                 // features on the screen, and display a message if it's
                 // bigger than maxFeatureScreenDensity
                 else if( false && stats.featureDensity / scale > this.config.maxFeatureScreenDensity ) {
-                    this.fillMessage(
+                    this.fillTooManyFeaturesMessage(
                         blockIndex,
                         block,
-                        'Too many features to show'
-                            + (scale >= this.browser.view.maxPxPerBp ? '': '; zoom in to see detail')
-                            + '.'
+                        scale
                     );
                 }
                 else {
