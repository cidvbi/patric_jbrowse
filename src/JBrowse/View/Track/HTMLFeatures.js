define( [
            'dojo/_base/declare',
            'dojo/_base/lang',
            'dojo/_base/array',
            'dojo/dom-geometry',
            'dojo/on',
            'dojo/has',
            'dijit/Dialog',
            'dijit/form/Select',
            'dijit/form/RadioButton',
            'dijit/form/Button',
            'JBrowse/View/Track/BlockBased',
            'JBrowse/View/Track/YScaleMixin',
            'JBrowse/View/Track/ExportMixin',
            'JBrowse/Util',
            'JBrowse/View/GranularRectLayout',
            'JBrowse/View/FASTA'
        ],
      function( declare,
                lang,
                array,
                domGeom,
                on,
                has,
                dijitDialog,
                dijitSelect,
                dijitRadioButton,
                dijitButton,
                BlockBased,
                YScaleMixin,
                ExportMixin,
                Util,
                Layout,
                FASTAView
              ) {

var HTMLFeatures = declare( BlockBased, {
    /**
     * A track that draws discrete features using `div` elements.
     * @constructs
     * @extends JBrowse.View.Track.BlockBased
     * @param args.config {Object} track configuration. Must include key, label
     * @param args.refSeq {Object} reference sequence object with name, start,
     *   and end members.
     * @param args.changeCallback {Function} optional callback for
     *   when the track's data is loaded and ready
     * @param args.trackPadding {Number} distance in px between tracks
     */
    constructor: function( args ) {
        //number of histogram bins per block
        this.numBins = 25;
        this.histLabel = false;
	this.centerSubDivs = true;
	this.visibility = "";
	if (this.centerSubDivs)  { this.visibility = "visibility: hidden; "; }

        this.defaultPadding = 5;
        this.padding = this.defaultPadding;

        this.glyphHeightPad = 1;
        this.levelHeightPad = 2;
        this.labelPad = 1;

        this.trackPadding = args.trackPadding;

        this.heightCache = {}; // cache for the heights of some
                               // feature elements, indexed by the
                               // complete cassName of the feature

        // make a default click event handler
        if( ! (this.config.events||{}).click ) {
            this.config.events = this.config.events || {};
            this.config.events.click = (this.config.style||{}).linkTemplate
                    ? { action: "newWindow", url: this.config.style.linkTemplate }
                    : { action: "contentDialog",
                        title: '{type} {name}',
                        content: dojo.hitch( this, 'defaultFeatureDetail' ) };
        }

        // process the configuration to set up our event handlers
        this.eventHandlers = (function() {
            var handlers = dojo.clone( this.config.events || {} );
            // find conf vars that set events, like `onClick`
            for( var key in this.config ) {
                var handlerName = key.replace(/^on(?=[A-Z])/, '');
                if( handlerName != key )
                    handlers[ handlerName.toLowerCase() ] = this.config[key];
            }
            // interpret handlers that are just strings to be URLs that should be opened
            for( key in handlers ) {
                if( typeof handlers[key] == 'string' )
                    handlers[key] = { url: handlers[key] };
            }
            return handlers;
        }).call(this);
        this.eventHandlers.click = this._makeClickHandler( this.eventHandlers.click );

        this.showLabels = this.config.style.showLabels;
    }
} );

/**
 * Mixin: JBrowse.View.Track.YScaleMixin.
 */
HTMLFeatures.extend( YScaleMixin );

/**
 * Mixin: JBrowse.View.Track.ExportMixin.
 */
HTMLFeatures.extend( ExportMixin );

HTMLFeatures = declare( HTMLFeatures,
/**
 * @lends JBrowse.View.Track.HTMLFeatures.prototype
 */
{

    /**
     * Returns object holding the default configuration for HTML-based feature tracks.
     * @private
     */
    _defaultConfig: function() {
        return {
            description: true,

            maxFeatureScreenDensity: 0.5,

            style: {
                className: "feature2",

                // not configured by users
                _defaultHistScale: 4,
                _defaultLabelScale: 30,
                _defaultDescriptionScale: 170,

                minSubfeatureWidth: 6,
                maxDescriptionLength: 70,
                showLabels: true
            },
            hooks: {
                create: function(track, feat ) {
                    return document.createElement('div');
                }
            },
            events: {},
            menuTemplate: [
                { label: 'View details',
                  title: '{type} {name}',
                  action: 'contentDialog',
                  iconClass: 'dijitIconTask',
                  content: dojo.hitch( this, 'defaultFeatureDetail' )
                }
            ]
        };
    },

    /**
     * Make a default feature detail page for the given feature.
     * @returns {HTMLElement} feature detail page HTML
     */
    defaultFeatureDetail: function( /** JBrowse.Track */ track, /** Object */ f, /** HTMLElement */ featDiv, /** HTMLElement */ container ) {
        var fmt = dojo.hitch( this, '_fmtDetailField' );
        container = container || dojo.create('div', { className: 'detail feature-detail feature-detail-'+track.name, innerHTML: '' } );
        var coreDetails = dojo.create('div', { className: 'core' }, container );
        coreDetails.innerHTML += fmt( 'Name', f.get('name') );
        coreDetails.innerHTML += fmt( 'Type', f.get('type') );
        coreDetails.innerHTML += fmt( 'Description', f.get('note') );
        coreDetails.innerHTML += fmt(
            'Position',
            Util.assembleLocString({ start: f.get('start'),
                                     end: f.get('end'),
                                     ref: this.refSeq.name,
                                     strand: f.get('strand')
                                   })
        );
        coreDetails.innerHTML += fmt( 'Length', Util.addCommas(f.get('end')-f.get('start'))+' bp' );

        // render any additional tags as just key/value
        var additionalTags = array.filter( f.tags(), function(t) { return ! {name:1,start:1,end:1,strand:1,note:1,subfeatures:1,type:1}[t.toLowerCase()]; });
        if( additionalTags.length ) {
            var at_html = '<div class="additional"><h2>Attributes</h2>';
            dojo.forEach( additionalTags.sort(), function(t) {
                at_html += fmt( t, f.get(t) );
            });
            at_html += '</div>';
            container.innerHTML += at_html;
        }

        // render the sequence underlying this feature if possible
        var field_container = dojo.create('div', { className: 'field_container feature_sequence' }, container );
        dojo.create( 'h2', { className: 'field feature_sequence', innerHTML: 'Region sequence' }, field_container );
        var valueContainerID = 'feature_sequence'+this._uniqID();
        var valueContainer = dojo.create(
            'div', {
                id: valueContainerID,
                innerHTML: '<div style="height: 12em">Loading...</div>',
                className: 'value feature_sequence'
            }, field_container);
        track.browser.getStore('refseqs', dojo.hitch(this,function( refSeqStore ) {
            valueContainer = dojo.byId(valueContainerID) || valueContainer;
            if( refSeqStore ) {
                refSeqStore.getFeatures(
                    { ref: this.refSeq.name, start: f.get('start'), end: f.get('end')},
                    // feature callback
                    dojo.hitch( this, function( feature ) {
                        var seq = feature.get('seq');
                        valueContainer = dojo.byId(valueContainerID) || valueContainer;
                        valueContainer.innerHTML = '';
                        // the HTML is rewritten by the dojo dialog
                        // parser, but this callback may be called either
                        // before or after that happens.  if the fetch by
                        // ID fails, we have come back before the parse.
                        var textArea = new FASTAView({ width: 62, htmlMaxRows: 10 })
                                           .renderHTML(
                                               { ref:   this.refSeq.name,
                                                 start: f.get('start'),
                                                 end:   f.get('end'),
                                                 strand: f.get('strand'),
                                                 type: f.get('type')
                                               },
                                               f.get('strand') == -1 ? Util.revcom(seq) : seq,
                                               valueContainer
                                           );
                  }),
                  // end callback
                  function() {},
                  // error callback
                  dojo.hitch( this, function() {
                      valueContainer = dojo.byId(valueContainerID) || valueContainer;
                      valueContainer.innerHTML = '<span class="ghosted">reference sequence not available</span>';
                  })
                );
            } else {
                valueContainer.innerHTML = '<span class="ghosted">reference sequence not available</span>';
            }
        }));

        // render any subfeatures this feature has
        var subfeatures = f.get('subfeatures');
        if( subfeatures && subfeatures.length ) {
            this._subfeaturesDetail( track, subfeatures, container );
        }

        return container;
    },

    _uniqID: function() {
        this._idCounter = this._idCounter || 0;
        return this._idCounter++;
    },

    _subfeaturesDetail: function( track, subfeatures, container ) {
            var field_container = dojo.create('div', { className: 'field_container subfeatures' }, container );
            dojo.create( 'h2', { className: 'field subfeatures', innerHTML: 'Subfeatures' }, field_container );
            var subfeaturesContainer = dojo.create( 'div', { className: 'value subfeatures' }, field_container );
            array.forEach( subfeatures || [], function( subfeature ) {
                    this.defaultFeatureDetail(
                        track,
                        subfeature,
                        null,
                        dojo.create('div', {
                                        className: 'detail feature-detail subfeature-detail feature-detail-'+track.name+' subfeature-detail-'+track.name,
                                        innerHTML: ''
                                    }, subfeaturesContainer )
                    );
            },this);
    },

    // _autoLinkText: function( text ) {
    //     return text
    //         // GO terms like GO:12345
    //         .replace(/\b(GO:\d{5,})\b/g, '<a href="http://amigo.geneontology.org/cgi-bin/amigo/term_details?term=$1">$1</a>');
    // },

    /**
     * Make life easier for event handlers by handing them some things
     */
    wrapHandler: function(handler) {
        var track = this;
        return function(event) {
            event = event || window.event;
            if (event.shiftKey) return;
            var elem = (event.currentTarget || event.srcElement);
            //depending on bubbling, we might get the subfeature here
            //instead of the parent feature
            if (!elem.feature) elem = elem.parentElement;
            if (!elem.feature) return; //shouldn't happen; just bail if it does
            handler(track, elem, elem.feature, event);
        };
    },

    /**
     * Return an object with some statistics about the histograms we will
     * draw for a given block size in base pairs.
     * @private
     */
    _histDimensions: function( blockSizeBp ) {

        // bases in each histogram bin that we're currently rendering
        var bpPerBin = blockSizeBp / this.numBins;
        var pxPerCount = 2;
        var logScale = false;
        var stats = this.store.histograms.stats;
        var statEntry;
        for (var i = 0; i < stats.length; i++) {
            if (stats[i].basesPerBin >= bpPerBin) {
                //console.log("bpPerBin: " + bpPerBin + ", histStats bases: " + this.histStats[i].bases + ", mean/max: " + (this.histStats[i].mean / this.histStats[i].max));
                logScale = ((stats[i].mean / stats[i].max) < .01);
                pxPerCount = 100 / (logScale ?
                                    Math.log(stats[i].max) :
                                    stats[i].max);
                statEntry = stats[i];
                break;
            }
        }

        return {
            bpPerBin: bpPerBin,
            pxPerCount: pxPerCount,
            logScale: logScale,
            stats: statEntry
        };
    },

    fillHist: function( blockIndex, block, leftBase, rightBase, stripeWidth ) {

        var dims = this._histDimensions( Math.abs( rightBase - leftBase ) );

        var track = this;
        var makeHistBlock = function(hist) {
            var maxBin = 0;
            for (var bin = 0; bin < track.numBins; bin++) {
                if (typeof hist[bin] == 'number' && isFinite(hist[bin])) {
                    maxBin = Math.max(maxBin, hist[bin]);
                }
            }
            var binDiv;
            for (bin = 0; bin < track.numBins; bin++) {
                if (!(typeof hist[bin] == 'number' && isFinite(hist[bin])))
                    continue;
                binDiv = document.createElement("div");
	        binDiv.className = "hist feature-hist "+track.config.style.className + "-hist";
                binDiv.style.cssText =
                    "left: " + ((bin / track.numBins) * 100) + "%; "
                    + "height: "
                    + ((dims.pxPerCount * ( dims.logScale ? Math.log(hist[bin]) : hist[bin]))-2)
                    + "px;"
                    + "bottom: " + track.trackPadding + "px;"
                    + "width: " + (((1 / track.numBins) * 100) - (100 / stripeWidth)) + "%;"
                    + (track.config.style.histCss ?
                       track.config.style.histCss : "");
                binDiv.setAttribute('value',hist[bin]);
                if (Util.is_ie6) binDiv.appendChild(document.createComment());
                block.appendChild(binDiv);
            }

            track.heightUpdate( dims.pxPerCount * ( dims.logScale ? Math.log(maxBin) : maxBin ),
                                blockIndex );
            track.makeHistogramYScale( Math.abs(rightBase-leftBase) );
        };

        // The histogramMeta array describes multiple levels of histogram detail,
        // going from the finest (smallest number of bases per bin) to the
        // coarsest (largest number of bases per bin).
        // We want to use coarsest histogramMeta that's at least as fine as the
        // one we're currently rendering.
        // TODO: take into account that the histogramMeta chosen here might not
        // fit neatly into the current histogram (e.g., if the current histogram
        // is at 50,000 bases/bin, and we have server histograms at 20,000
        // and 2,000 bases/bin, then we should choose the 2,000 histogramMeta
        // rather than the 20,000)
        var histogramMeta = this.store.histograms.meta[0];
        for (var i = 0; i < this.store.histograms.meta.length; i++) {
            if (dims.bpPerBin >= this.store.histograms.meta[i].basesPerBin)
                histogramMeta = this.store.histograms.meta[i];
        }

        // number of bins in the server-supplied histogram for each current bin
        var binCount = dims.bpPerBin / histogramMeta.basesPerBin;
        // if the server-supplied histogram fits neatly into our current histogram,
        if ((binCount > .9)
            &&
            (Math.abs(binCount - Math.round(binCount)) < .0001)) {
            // we can use the server-supplied counts
            var firstServerBin = Math.floor(leftBase / histogramMeta.basesPerBin);
            binCount = Math.round(binCount);
            var histogram = [];
            for (var bin = 0; bin < this.numBins; bin++)
                histogram[bin] = 0;

            histogramMeta.lazyArray.range(
                firstServerBin,
                firstServerBin + (binCount * this.numBins),
                function(i, val) {
                    // this will count features that span the boundaries of
                    // the original histogram multiple times, so it's not
                    // perfectly quantitative.  Hopefully it's still useful, though.
                    histogram[Math.floor((i - firstServerBin) / binCount)] += val;
                },
                function() {
                    makeHistBlock(histogram);
                }
            );
        } else {
            // make our own counts
            this.store.histogram( leftBase, rightBase,
                                         this.numBins, makeHistBlock);
        }
    },

    endZoom: function(destScale, destBlockBases) {
        this.clear();
    },

    updateStaticElements: function( coords ) {
        this.inherited( arguments );
        this.updateYScaleFromViewDimensions( coords );
        this.updateFeatureLabelPositions( coords );
    },

    updateFeatureLabelPositions: function( coords ) {
        if( ! 'x' in coords )
            return;

        dojo.query( '.block', this.div )
            .forEach( function(block) {
                          // calculate the view left coord relative to the
                          // block left coord in units of pct of the block
                          // width
                          if( ! this.label )
                              return;
                          var viewLeft = 100 * ( (this.label.offsetLeft+this.label.offsetWidth) - block.offsetLeft ) / block.offsetWidth + 2;

                          // if the view start is unknown, or is to the
                          // left of this block, we don't have to worry
                          // about adjusting the feature labels
                          if( ! viewLeft )
                              return;

                          var blockWidth = block.endBase - block.startBase;

                          dojo.query('.feature',block)
                              .forEach( function(featDiv) {
                                            if( ! featDiv.label ) return;
                                            var labelDiv = featDiv.label;
                                            var feature = featDiv.feature;

                                            // get the feature start and end in terms of block width pct
                                            var minLeft = parseInt( feature.get('start') );
                                            minLeft = 100 * (minLeft - block.startBase) / blockWidth;
                                            var maxLeft = parseInt( feature.get('end') );
                                            maxLeft = 100 * ( (maxLeft - block.startBase) / blockWidth
                                                              - labelDiv.offsetWidth / block.offsetWidth
                                                            );

                                            // move our label div to the view start if the start is between the feature start and end
                                            labelDiv.style.left = Math.max( minLeft, Math.min( viewLeft, maxLeft ) ) + '%';

                                        },this);
                      },this);
    },

    fillBlock: function( blockIndex, block, leftBlock, rightBlock, leftBase, rightBase, scale, stripeWidth, containerStart, containerEnd ) {

        var region = { ref: this.refSeq.name, start: leftBase, end: rightBase };

        this.store.getRegionStats(
            region,
            dojo.hitch( this, function( stats ) {

                var density        = stats.featureDensity;
                var histScale      = this.config.style.histScale    || density * this.config.style._defaultHistScale;
                var featureScale   = this.config.style.featureScale || density / this.config.maxFeatureScreenDensity; // (feat/bp) / ( feat/px ) = px/bp )

                // only update the label once for each block size
                var blockBases = Math.abs( leftBase-rightBase );
                if( this._updatedLabelForBlockSize != blockBases ){
                    if ( this.store.histogram && scale < histScale ) {
                        this.setLabel(this.key + ' <span class="feature-density">per ' + Util.addCommas( Math.round( blockBases / this.numBins)) + ' bp</span>');
                    } else {
                        this.setLabel(this.key);
                    }
                    this._updatedLabelForBlockSize = blockBases;
                }

                // console.log(this.name+" scale: %d, density: %d, histScale: %d, screenDensity: %d", scale, stats.featureDensity, this.config.style.histScale, stats.featureDensity / scale );

		
                // if we our store offers density histograms, and we are zoomed out far enough, draw them
                if( this.store.histograms && scale < histScale ) {
                        this.fillHist( blockIndex, block, leftBase, rightBase, stripeWidth,
                                       containerStart, containerEnd);
                }
                // if we have no histograms, check the predicted density of
                // features on the screen, and display a message if it's
                // bigger than maxFeatureScreenDensity
<<<<<<< HEAD
                else if( (stats.featureDensity / scale > this.config.maxFeatureScreenDensity) || 
		         ( this.config.fixedBasesPerPixelThreshold && ( 1.0/scale >= this.config.fixedBasesPerPixelThreshold ) ) ) { 
		    
=======
                else if( scale < featureScale ) {
>>>>>>> 5899424e
                    this.fillTooManyFeaturesMessage(
                        blockIndex,
                        block,
                        scale
                    );
                }
                else {
                    // if we have transitioned to viewing features, delete the
                    // y-scale used for the histograms
                    if( this.yscale ) {
                        this._removeYScale();
                    }
                    this.fillFeatures(blockIndex, block, leftBlock, rightBlock,
                                      leftBase, rightBase, scale, stats,
                                      containerStart, containerEnd);
                }
        }));
    },

    fillTooManyFeaturesMessage: function( blockIndex, block, scale ) {
        this.fillMessage(
            blockIndex,
            block,
            'Too many features to show'
                + (scale >= this.browser.view.maxPxPerBp ? '': '; zoom in to see detail')
                + '.'
        );
    },

    /**
     * Creates a Y-axis scale for the feature histogram.  Must be run after
     * the histogram bars are drawn, because it sometimes must use the
     * track height to calculate the max value if there are no explicit
     * histogram stats.
     * @param {Number} blockSizeBp the size of the blocks in base pairs.
     * Necessary for calculating histogram stats.
     */
    makeHistogramYScale: function( blockSizeBp ) {
        var dims = this._histDimensions( blockSizeBp);
        if( dims.logScale ) {
            console.error("Log histogram scale axis labels not yet implemented.");
            return;
        }
        var maxval = dims.stats ? dims.stats.max : this.height/dims.pxPerCount;
        maxval = dims.logScale ? log(maxval) : maxval;

        // if we have a scale, and it has the same characteristics
        // (including pixel height), don't redraw it.
        if( this.yscale && this.yscale_params
            && this.yscale_params.maxval == maxval
            && this.yscale_params.height == this.height
            && this.yscale_params.blockbp == blockSizeBp
          ) {
              return;
          } else {
              this._removeYScale();
              this.makeYScale({ min: 0, max: maxval });
              this.yscale_params = {
                  height: this.height,
                  blockbp: blockSizeBp,
                  maxval: maxval
              };
          }
    },

    /**
     * Delete the Y-axis scale if present.
     * @private
     */
    _removeYScale: function() {
        if( !this.yscale )
            return;
        this.yscale.parentNode.removeChild( this.yscale );
        delete this.yscale_params;
        delete this.yscale;
    },

    cleanupBlock: function(block) {
        // garbage collect the layout
        if ( block && this.layout )
            this.layout.discardRange( block.startBase, block.endBase );
    },

    /**
     * Called when sourceBlock gets deleted.  Any child features of
     * sourceBlock that extend onto destBlock should get moved onto
     * destBlock.
     */
    transfer: function(sourceBlock, destBlock, scale, containerStart, containerEnd) {

        if (!(sourceBlock && destBlock)) return;

        var destLeft = destBlock.startBase;
        var destRight = destBlock.endBase;
        var blockWidth = destRight - destLeft;
        var sourceSlot;

        var overlaps = (sourceBlock.startBase < destBlock.startBase)
            ? sourceBlock.rightOverlaps
            : sourceBlock.leftOverlaps;
        overlaps = overlaps || [];

        for (var i = 0; i < overlaps.length; i++) {
	    //if the feature overlaps destBlock,
	    //move to destBlock & re-position
	    sourceSlot = sourceBlock.featureNodes[ overlaps[i] ];
	    if (sourceSlot && ("label" in sourceSlot)) {
                sourceSlot.label.parentNode.removeChild(sourceSlot.label);
	    }
	    if (sourceSlot && sourceSlot.feature) {
	        if ( sourceSlot.layoutEnd > destLeft
		     && sourceSlot.feature.get('start') < destRight ) {

                         sourceSlot.parentNode.removeChild(sourceSlot);

                         delete sourceBlock.featureNodes[ overlaps[i] ];

		         /* feature render, adding to block, centering refactored into addFeatureToBlock() */
		         var featDiv = this.addFeatureToBlock( sourceSlot.feature, overlaps[i],
							 destBlock, scale, sourceSlot._labelScale, sourceSlot._descriptionScale,
							 containerStart, containerEnd );
                     }
            }
        }
    },

    /**
     * arguments:
     * @param block div to be filled with info
     * @param leftBlock div to the left of the block to be filled
     * @param rightBlock div to the right of the block to be filled
     * @param leftBase starting base of the block
     * @param rightBase ending base of the block
     * @param scale pixels per base at the current zoom level
     * @param containerStart don't make HTML elements extend further left than this
     * @param containerEnd don't make HTML elements extend further right than this. 0-based.
     */
    fillFeatures: function(blockIndex, block, leftBlock, rightBlock, leftBase, rightBase, scale, stats, containerStart, containerEnd) {

        this.scale = scale;

        block.featureNodes = {};

        //determine the glyph height, arrowhead width, label text dimensions, etc.
        if (!this.haveMeasurements) {
            this.measureStyles();
            this.haveMeasurements = true;
        }

        var labelScale       = this.config.style.labelScale       || stats.featureDensity * this.config.style._defaultLabelScale;
        var descriptionScale = this.config.style.descriptionScale || stats.featureDensity * this.config.style._defaultDescriptionScale;

        var curTrack = this;
        var featCallback = dojo.hitch(this,function( feature ) {
            var uniqueId = feature.id();
            if( ! this._featureIsRendered( uniqueId ) ) {
		/* feature render, adding to block, centering refactored into addFeatureToBlock() */
		var featDiv = this.addFeatureToBlock( feature, uniqueId, block, scale, labelScale, descriptionScale,
                                                      containerStart, containerEnd );
            }
        });

        // var startBase = goLeft ? rightBase : leftBase;
        // var endBase = goLeft ? leftBase : rightBase;

        this.store.getFeatures( { ref: this.refSeq.name,
                                  start: leftBase,
                                  end: rightBase
                                },
                                featCallback,
                                function () {
                                    curTrack.heightUpdate(curTrack._getLayout(scale).getTotalHeight(),
                                                          blockIndex);
                                },
                                function( error ) {
                                    curTrack.error = error;
                                    curTrack.fillError( blockIndex, block );
                                }
                              );
    },

    /** 
     *  GAH refactored code chunk of creating feature div, adding to block, centering, 
     *     this allow subclass override where block may have substructure.
     */
    addFeatureToBlock: function( feature, uniqueId, block, scale, labelScale, descriptionScale,
                                 containerStart, containerEnd ) {
        var featDiv = this.renderFeature( feature, uniqueId, block, scale, labelScale, descriptionScale,
                                          containerStart, containerEnd );
        block.appendChild( featDiv );
        if (this.centerSubDivs)  { this._centerFeatureElements( featDiv ); }
	return featDiv;
    }, 

    /**
     * Returns true if a feature is visible and rendered someplace in the blocks of this track.
     * @private
     */
    _featureIsRendered: function( uniqueId ) {
        var blocks = this.blocks;
        for( var i=0; i<blocks.length; i++ ) {
            if( blocks[i] && blocks[i].featureNodes && blocks[i].featureNodes[uniqueId])
                return true;
        }
        return false;
    },

    measureStyles: function() {
        //determine dimensions of labels (height, per-character width)
        var heightTest = document.createElement("div");
        heightTest.className = "feature-label";
        heightTest.style.height = "auto";
        heightTest.style.visibility = "hidden";
        heightTest.appendChild(document.createTextNode("1234567890"));
        document.body.appendChild(heightTest);
        this.labelHeight = heightTest.clientHeight;
        this.labelWidth = heightTest.clientWidth / 10;
        document.body.removeChild(heightTest);

        //measure the height of glyphs
        var glyphBox;
        heightTest = document.createElement("div");
        //cover all the bases: stranded or not, phase or not
        heightTest.className =
            "feature " + this.config.style.className
            + " plus-" + this.config.style.className
            + " plus-" + this.config.style.className + "1";
        if (this.config.style.featureCss)
            heightTest.style.cssText = this.config.style.featureCss;
        heightTest.style.visibility = "hidden";
        if (Util.is_ie6) heightTest.appendChild(document.createComment("foo"));
        document.body.appendChild(heightTest);
        glyphBox = domGeom.getMarginBox(heightTest);
        this.glyphHeight = Math.round(glyphBox.h);
        this.padding = this.defaultPadding + glyphBox.w;
        document.body.removeChild(heightTest);

        //determine the width of the arrowhead, if any
        if (this.config.style.arrowheadClass) {
            var ah = document.createElement("div");
            ah.className = "plus-" + this.config.style.arrowheadClass;
            if (Util.is_ie6) ah.appendChild(document.createComment("foo"));
            document.body.appendChild(ah);
            glyphBox = domGeom.position(ah);
            this.plusArrowWidth = glyphBox.w;
            this.plusArrowHeight = glyphBox.h;
            ah.className = "minus-" + this.config.style.arrowheadClass;
            glyphBox = domGeom.position(ah);
            this.minusArrowWidth = glyphBox.w;
            this.minusArrowHeight = glyphBox.h;
            document.body.removeChild(ah);
        }
    },

    getFeatDiv: function( feature )  {
        var id = this.getId( feature );
        if( ! id )
            return null;

        for( var i = 0; i < this.blocks.length; i++ ) {
            var b = this.blocks[i];
            if( b ) {
                var f = this.blocks[i].featureNodes[id];
                if( f )
                    return f;
            }
        }

        return null;
    },

    getId: function( f ) {
        return f.id();
    },

    renderFeature: function( feature, uniqueId, block, scale, labelScale, descriptionScale, containerStart, containerEnd ) {
        //featureStart and featureEnd indicate how far left or right
        //the feature extends in bp space, including labels
        //and arrowheads if applicable

        var featureEnd = feature.get('end');
        var featureStart = feature.get('start');
        if( typeof featureEnd == 'string' )
            featureEnd = parseInt(featureEnd);
        if( typeof featureStart == 'string' )
            featureStart = parseInt(featureStart);

	//     JBrowse now draws arrowheads within feature genome coord bounds
	//     For WebApollo we're keeping arrow outside of feature genome coord bounds, 
	//           because otherwise arrow can obscure edge-matching, CDS/UTR transitions, small inton/exons, etc.
	//     Would like to implement arrowhead change in WebApollo plugin, but would need to refactor HTMLFeature more to allow for that
	if (this.config.style.arrowheadClass) {
            switch (feature.get('strand')) {
            case 1:
            case '+':
		featureEnd   += (this.plusArrowWidth / scale); break;
            case -1:
            case '-':
		featureStart -= (this.minusArrowWidth / scale); break;
            }
	}

        var levelHeight = this.glyphHeight + this.glyphHeightPad;

        // if the label extends beyond the feature, use the
        // label end position as the end position for layout
        var name = feature.get('name') || feature.get('ID');
        var description = this.config.description && scale > feature._descriptionScale && ( feature.get('note') || feature.get('description') );
        if( description && description.length > this.config.style.maxDescriptionLength )
            description = description.substr(0, this.config.style.maxDescriptionLength+1 ).replace(/(\s+\S+|\s*)$/,'')+String.fromCharCode(8230);

        // add the label div (which includes the description) to the
        // calculated height of the feature if it will be displayed
        if( this.showLabels && scale >= labelScale ) {
            if (name) {
	        featureEnd = Math.max(featureEnd, featureStart + (''+name).length * this.labelWidth / scale );
                levelHeight += this.labelHeight + this.labelPad;
            }
            if( description ) {
                featureEnd = Math.max( featureEnd, featureStart + (''+description).length * this.labelWidth / scale );
                levelHeight += this.labelHeight + this.labelPad;
            }
        }
        featureEnd += Math.max(1, this.padding / scale);

        var top = this._getLayout( scale )
                      .addRect( uniqueId,
                                featureStart,
                                featureEnd,
                                levelHeight);

        var featDiv = this.config.hooks.create(this, feature );
        this._connectFeatDivHandlers( featDiv );
        featDiv.track = this;
        featDiv.feature = feature;
        featDiv.layoutEnd = featureEnd;

        // (callbackArgs are the args that will be passed to callbacks
        // in this feature's context menu or left-click handlers)
        featDiv.callbackArgs = [ this, featDiv.feature, featDiv ];

        // save the label scale and description scale in the featDiv
        // so that we can use them later
        featDiv._labelScale = labelScale;
        featDiv._descriptionScale = descriptionScale;


        block.featureNodes[uniqueId] = featDiv;

        // record whether this feature protrudes beyond the left and/or right side of the block
        if( featureStart < block.startBase ) {
            if( ! block.leftOverlaps ) block.leftOverlaps = [];
            block.leftOverlaps.push( uniqueId );
        }
        if( featureEnd > block.endBase ) {
            if( ! block.rightOverlaps ) block.rightOverlaps = [];
            block.rightOverlaps.push( uniqueId );
        }

	dojo.addClass(featDiv, "feature");
	var className = this.config.style.className;
	if (className == "{type}") { className = feature.get('type'); }
	dojo.addClass(featDiv, className);
        var strand = feature.get('strand');
        switch (strand) {
        case 1:
        case '+':
	    dojo.addClass(featDiv, "plus-" + className); break;
            // featDiv.className = featDiv.className + " " + this.config.style.className + " plus-" + this.config.style.className; break;
        case -1:
        case '-':
	    dojo.addClass(featDiv, "minus-" + className); break;
            // featDiv.className = featDiv.className + " " + this.config.style.className + " minus-" + this.config.style.className; break;
//        default:
            // featDiv.className = featDiv.className + " " + this.config.style.className; break;
        }
        var phase = feature.get('phase');
        if ((phase !== null) && (phase !== undefined))
//            featDiv.className = featDiv.className + " " + featDiv.className + "_phase" + phase;
            dojo.addClass(featDiv, className + "_phase" + phase);

        // Since some browsers don't deal well with the situation where
        // the feature goes way, way offscreen, we truncate the feature
        // to exist betwen containerStart and containerEnd.
        // To make sure the truncated end of the feature never gets shown,
        // we'll destroy and re-create the feature (with updated truncated
        // boundaries) in the transfer method.
        var displayStart = Math.max( feature.get('start'), containerStart );
        var displayEnd = Math.min( feature.get('end'), containerEnd );
        var blockWidth = block.endBase - block.startBase;
        var featwidth = Math.max( 1, (100 * ((displayEnd - displayStart) / blockWidth)));
        featDiv.style.cssText =
            "left:" + (100 * (displayStart - block.startBase) / blockWidth) + "%;"
            + "top:" + top + "px;"
            + " width:" + featwidth + "%;"
            + (this.config.style.featureCss ? this.config.style.featureCss : "");

        if ( this.config.style.arrowheadClass ) {
            var ah = document.createElement("div");
            var featwidth_px = featwidth/100*blockWidth*scale;

            // NOTE: arrowheads are hidden until they are centered by
            // _centerFeatureElements, so that they don't jump around
            // on the screen
	    //
            switch (strand) {
            case 1:
            case '+':
                if( featwidth_px > this.plusArrowWidth*1.1 ) {
                    ah.className = "plus-" + this.config.style.arrowheadClass;
                    // ah.style.cssText = "visibility: hidden; position: absolute; right: 0px; top: 0px; z-index: 100;";
		    // in WebApollo, arrowheads extend beyond feature coords
		    // ah.style.cssText =  "visibility: hidden; left: 100%; top: 0px;";
		    ah.style.cssText =  this.visibility + " left: 100%; top: 0px;";
                    featDiv.appendChild(ah);
                }
                break;
            case -1:
            case '-':
                if( featwidth_px > this.minusArrowWidth*1.1 ) {
                    ah.className = "minus-" + this.config.style.arrowheadClass;
                    // ah.style.cssText = "visibility: hidden; position: absolute; left: 0px; top: 0px; z-index: 100;";
		    // in WebApollo, arrowheads extend beyond feature coords
		    // ah.style.cssText = "visibility:hidden; left: " + (-this.minusArrowWidth) + "px; top: 0px;";
		    ah.style.cssText = this.visibility + " left: " + (-this.minusArrowWidth) + "px; top: 0px;";
                    featDiv.appendChild(ah);
                }
                break;
            }
        }

        if (name && this.showLabels && scale >= labelScale) {
            var labelDiv = dojo.create( 'div', {
                    className: "feature-label",
                    innerHTML: '<div class="feature-name">'+name+'</div>'
                               +( description ? ' <div class="feature-description">'+description+'</div>' : '' ),
                    style: {
                        top: (top + this.glyphHeight + 2) + "px",
                        left: (100 * (featureStart - block.startBase) / blockWidth)+'%'
                    }
                }, block );

            this._connectFeatDivHandlers( labelDiv );

	    featDiv.label = labelDiv;
            featDiv.labelDiv = labelDiv;

            labelDiv.feature = feature;
            labelDiv.track = this;
            // (callbackArgs are the args that will be passed to callbacks
            // in this feature's context menu or left-click handlers)
            labelDiv.callbackArgs = [ this, featDiv.feature, featDiv ];
        }

        if( featwidth > this.config.style.minSubfeatureWidth ) {
	    this.handleSubFeatures(feature, featDiv, displayStart, displayEnd, block);
        }

        // render the popup menu if configured
        if( this.config.menuTemplate ) {
            window.setTimeout( dojo.hitch( this, '_connectMenus', featDiv ), 50+Math.random()*150 );
        }

        if ( typeof this.config.hooks.modify == 'function' ) {
            this.config.hooks.modify(this, feature, featDiv);
        }

        return featDiv;
    },


    handleSubFeatures: function( feature, featDiv,
                                 displayStart, displayEnd, block )  {
	var subfeatures = feature.get('subfeatures');
        if( subfeatures ) {
            for (var i = 0; i < subfeatures.length; i++) {
                this.renderSubfeature( feature, featDiv,
                                      subfeatures[i],
                                      displayStart, displayEnd, block );
            }
        }
    },

    /**
     * Vertically centers all the child elements of a feature div.
     * @private
     */
    _centerFeatureElements: function( /**HTMLElement*/ featDiv ) {
        var getHeight = this.config.disableHeightCache
            ? function(child) { return child.offsetHeight || 0; }
            : function( child ) {
                var c = this.heightCache[ child.className ];
                if( c )
                    return c;
                c  = child.offsetHeight || 0;
                this.heightCache[ child.className ] = c;
                return c;
            };

        for( var i = 0; i< featDiv.childNodes.length; i++ ) {
            var child = featDiv.childNodes[i];
            // cache the height of elements, for speed.
            var h = getHeight.call(this,child);
            dojo.style( child, { marginTop: '0', top: ((this.glyphHeight-h)/2) + 'px', visibility: 'visible' });
         }
    },

    /**
     * Connect our configured event handlers to a given html element,
     * usually a feature div or label div.
     */
    _connectFeatDivHandlers: function( /** HTMLElement */ div  ) {
        for( var event in this.eventHandlers ) {
            on( div, event, this.eventHandlers[event] );
        }
        // if our click handler has a label, set that as a tooltip
        if( this.eventHandlers.click && this.eventHandlers.click.label )
            div.setAttribute( 'title', this.eventHandlers.click.label );
    },

    _connectMenus: function( featDiv ) {
        // don't actually make the menu until the feature is
        // moused-over.  pre-generating menus for lots and lots of
        // features at load time is way too slow.
        var refreshMenu = lang.hitch( this, '_refreshMenu', featDiv );
        on( featDiv,  'mouseover', refreshMenu );
        if( featDiv.labelDiv )
            on( featDiv.labelDiv,  'mouseover', refreshMenu );
    },

    _refreshMenu: function( featDiv ) {
        // if we already have a menu generated for this feature,
        // give it a new lease on life
        if( ! featDiv.contextMenu ) {
            featDiv.contextMenu = this._makeFeatureContextMenu( featDiv, this.config.menuTemplate );
        }

        // give the menu a timeout so that it's cleaned up if it's not used within a certain time
        if( featDiv.contextMenuTimeout ) {
            window.clearTimeout( featDiv.contextMenuTimeout );
        }
        var timeToLive = 30000; // clean menus up after 30 seconds
        featDiv.contextMenuTimeout = window.setTimeout( function() {
                                                            if( featDiv.contextMenu ) {
                                                                featDiv.contextMenu.destroyRecursive();
                                                                delete featDiv.contextMenu;
                                                            }
                                                            delete featDiv.contextMenuTimeout;
                                                        }, timeToLive );
    },

    /**
     * Make the right-click dijit menu for a feature.
     */
    _makeFeatureContextMenu: function( featDiv, menuTemplate ) {
        // interpolate template strings in the menuTemplate
        menuTemplate = this._processMenuSpec(
            dojo.clone( menuTemplate ),
            featDiv
        );

        // render the menu, start it up, and bind it to right-clicks
        // both on the feature div and on the label div
        var menu = this._renderContextMenu( menuTemplate, featDiv );
        menu.startup();
        menu.bindDomNode( featDiv );
        if( featDiv.labelDiv )
            menu.bindDomNode( featDiv.labelDiv );

        return menu;
    },

    renderSubfeature: function( feature, featDiv, subfeature, displayStart, displayEnd, block ) {
        var subStart = subfeature.get('start');
        var subEnd = subfeature.get('end');
        var featLength = displayEnd - displayStart;
        var type = subfeature.get('type');
	var className;
	if (this.config.style.subfeatureClasses) {
	    className = this.config.style.subfeatureClasses[type];
	    // if no class mapping specified for type, default to "{parentclass}-{type}"
	    if (className === undefined) { className = this.config.style.className + '-' + type; }
	    // if subfeatureClasses specifies that subfeature type explicitly maps to null className 
	    //     then don't render the feature        
	    else if (className === null)  { 
		className = this.config.style.className + '-' + type; 
		return ; 
	    }
	}
	else {
	    // if no config.style.subfeatureClasses to specify subfeature class mapping, default to "{parentclass}-{type}"
	    className = this.config.style.className + '-' + type; 
	}
        var subDiv = document.createElement("div");
	dojo.addClass(subDiv, "subfeature");
        dojo.addClass(subDiv, className);

        switch ( subfeature.get('strand') ) {
        case 1:
        case '+':
	    dojo.addClass(subDiv, "plus-" + className); break;
        case -1:
        case '-':
            dojo.addClass(subDiv, "minus-" + className); break;
        }

        // if the feature has been truncated to where it doesn't cover
        // this subfeature anymore, just skip this subfeature
        if ( subEnd <= displayStart || subStart >= displayEnd )
            return null;

        if (Util.is_ie6) subDiv.appendChild(document.createComment());

        // NOTE: subfeatures are hidden until they are centered by
        // _centerFeatureElements, so that they don't jump around
        // on the screen
        subDiv.style.cssText = 
//            "visibility: hidden; left: " + (100 * ((subStart - displayStart) / featLength)) + "%;"
            this.visibility + "left: " + (100 * ((subStart - displayStart) / featLength)) + "%;"
            + "top: 0px;"
            + "width: " + (100 * ((subEnd - subStart) / featLength)) + "%;";
        featDiv.appendChild(subDiv);

        block.featureNodes[ subfeature.id() ] = subDiv;

	return subDiv;
    },

    _getLayout: function( scale ) {

        //determine the glyph height, arrowhead width, label text dimensions, etc.
        if (!this.haveMeasurements) {
            this.measureStyles();
            this.haveMeasurements = true;
        }

        // create the layout if we need to, and we can
        if( ( ! this.layout || this.layout.pitchX != 4/scale ) && scale  )
            this.layout = new Layout({pitchX: 4/scale, pitchY: this.config.layoutPitchY || (this.glyphHeight + this.glyphHeightPad) });

        return this.layout;
    },
    _clearLayout: function() {
        delete this.layout;
    },

    // when all the blocks are hidden, we also should recalculate our
    // layout
    changed: function() {
        this.inherited(arguments);
        this._clearLayout();
    },

    _exportFormats: function() {
        return [ 'GFF3', 'BED' ];
    },

    _trackMenuOptions: function() {
        var o = this.inherited(arguments);
        var track = this;

        o.push.apply(
            o,
            [
                { type: 'dijit/MenuSeparator' },
                { label: 'Show labels',
                  type: 'dijit/CheckedMenuItem',
                  checked: !!( 'showLabels' in this ? this.showLabels : this.config.style.showLabels ),
                  onClick: function(event) {
                      track.showLabels = this.checked;
                      track.changed();
                  }
                }
            ]
        );

        return o;
    }

});

return HTMLFeatures;
});

/*

Copyright (c) 2007-2010 The Evolutionary Software Foundation

Created by Mitchell Skinner <mitch_skinner@berkeley.edu>

This package and its accompanying libraries are free software; you can
redistribute it and/or modify it under the terms of the LGPL (either
version 2.1, or at your option, any later version) or the Artistic
License 2.0.  Refer to LICENSE for the full license text.

*/<|MERGE_RESOLUTION|>--- conflicted
+++ resolved
@@ -494,13 +494,7 @@
                 // if we have no histograms, check the predicted density of
                 // features on the screen, and display a message if it's
                 // bigger than maxFeatureScreenDensity
-<<<<<<< HEAD
-                else if( (stats.featureDensity / scale > this.config.maxFeatureScreenDensity) || 
-		         ( this.config.fixedBasesPerPixelThreshold && ( 1.0/scale >= this.config.fixedBasesPerPixelThreshold ) ) ) { 
-		    
-=======
                 else if( scale < featureScale ) {
->>>>>>> 5899424e
                     this.fillTooManyFeaturesMessage(
                         blockIndex,
                         block,
