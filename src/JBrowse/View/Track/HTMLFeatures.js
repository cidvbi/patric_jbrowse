--- conflicted
+++ resolved
@@ -170,11 +170,7 @@
                                      strand: f.get('strand')
                                    })
         );
-<<<<<<< HEAD
-        container.innerHTML += fmt( 'Length', Util.addCommas(f.get('end')-f.get('start'))+' b' );
-=======
-        coreDetails.innerHTML += fmt( 'Length', (f.get('end')-f.get('start'))+' b' );
->>>>>>> a593efdc
+        coreDetails.innerHTML += fmt( 'Length', Util.addCommas(f.get('end')-f.get('start'))+' bp' );
 
         // render any additional tags as just key/value
         var additionalTags = array.filter( f.tags(), function(t) { return ! {name:1,start:1,end:1,strand:1,note:1,subfeatures:1,type:1}[t.toLowerCase()]; });
