--- conflicted
+++ resolved
@@ -5,7 +5,6 @@
             'dojo/aspect',
             'dojo/on',
             'JBrowse/has',
-            'dojo/on',
             'dojo/window',
             'dojo/dom-construct',
             'JBrowse/Util',
@@ -22,7 +21,6 @@
             aspect,
             on,
             has,
-            on,
             dojoWindow,
             dom,
             Util,
@@ -239,20 +237,8 @@
                           },
 
     _fileDownload: function( args ) {
-<<<<<<< HEAD
-        // do the file download by setting the src of a hidden iframe,
-        // because missing with the href of the window messes up
-        // WebApollo long polling
-        var iframe = dom.create( 'iframe', {
-            style: { display: 'none' },
-            src: "data:"+( args.format ? 'application/x-'+args.format.toLowerCase() : 'text/plain' )
-            +","+escape( args.data || '' )
-        },this.div );
-        iframe.parentNode.removeChild(iframe); // Delete iframe immediately so that it never tries to download the file twice
-=======
         saveAs(new Blob([args.data], {type: args.format ? 'application/x-'+args.format.toLowerCase() : 'text/plain'}), args.filename);
         // We will need to check whether this breaks the WebApollo plugin.
->>>>>>> 5a9803fb
     },
 
     // cross-platform function for (portably) reading the value of a radio control. sigh. *rolls eyes*
