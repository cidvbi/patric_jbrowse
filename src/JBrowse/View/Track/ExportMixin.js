define( [
            'dojo/_base/declare',
            'dojo/_base/array',
            'dojo/aspect',
<<<<<<< HEAD
            'dojo/has',
            'dojo/on',
=======
            'JBrowse/has',
>>>>>>> 20cfd98b
            'dojo/window',
            'dojo/dom-construct',
            'JBrowse/Util',
            'dijit/form/Button',
            'dijit/form/RadioButton',
            'dijit/Dialog'
        ],
        function(
            declare,
            array,
            aspect,
            has,
            on,
            dojoWindow,
            dom,
            Util,
            dijitButton,
            dijitRadioButton,
            dijitDialog
        ) {
/**
 * Mixin for a track that can export its data.
 * @lends JBrowse.View.Track.ExportMixin
 */
return declare( null, {

    _canExport: function() {
        if( this.config.noExport )
            return false;

        var visibleRegion = this.browser.view.visibleRegion();
        var wholeRefSeqRegion = { ref: this.refSeq.name, start: this.refSeq.start, end: this.refSeq.end };
        var canExportVisibleRegion = this._canExportRegion( visibleRegion );
        var canExportWholeRef = this._canExportRegion( wholeRefSeqRegion );
        return canExportVisibleRegion || canExportWholeRef;
    },

    _possibleExportRegions: function() {
        return [
            // the visible region
            (function() {
                 var r = dojo.clone( this.browser.view.visibleRegion() );
                 r.description = 'Visible region';
                 r.name = 'visible';
                 return r;
             }.call(this)),
            // whole reference sequence
            { ref: this.refSeq.name, start: this.refSeq.start, end: this.refSeq.end, description: 'Whole reference sequence', name: 'wholeref' }
        ];
    },

    _exportDialogContent: function() {
        // note that the `this` for this content function is not the track, it's the menu-rendering context
        var possibleRegions = this.track._possibleExportRegions();

        // for each region, calculate its length and determine whether we can export it
        array.forEach( possibleRegions, function( region ) {
            region.length = Math.round( region.end - region.start + 1 );
            region.canExport = this._canExportRegion( region );
        },this.track);

        var form = dom.create('form', { onSubmit: function() { return false; } });
        form.innerHTML = ''
            + ' <fieldset class="region">'
            + '   <legend>Region to save</legend>'
            + function() {
                    var regions = '';
                    var checked = 0;
                    array.forEach( possibleRegions, function(r) {
                       var locstring = Util.assembleLocString(r);
                       regions += ' <input '+( r.canExport ? checked++ ? '' : ' checked="checked"' : ' disabled="disabled"' )
                               + '     type="radio" data-dojo-type="dijit.form.RadioButton" name="region" id="region_'+r.name+'"'
                               + '     value="'+locstring+'" />'
                               + '   <label '+( r.canExport ? '' : ' class="ghosted"')+' for="region_'+r.name+'">'+r.description+' - <span class="locString">'
                               +         locstring+'</span> ('+Util.humanReadableNumber(r.length)+(r.canExport ? 'b' : 'b, too large')+')</label>'
                               + '   <br>';
                   });
                   return regions;

              }.call(this)
            + ' </fieldset>'
            + ' '
            + ' <fieldset class="format">'
            + '   <legend>Format</legend>'
            + function() {
                   var fmts = '';
                   var checked = 0;
                   array.forEach( this.track._exportFormats(), function(fmt) {
                       if( ! fmt.name ) {
                           fmt = { name: fmt, label: fmt };
                       }
                       fmts += ' <input type="radio" '+ (checked++?'':'checked="checked" ')
                               +'      data-dojo-type="dijit.form.RadioButton" name="format" id="format'+fmt.name+'" value="'+fmt.name+'" />'
                               + '   <label for="format'+fmt.name+'">'+fmt.label+'</label>'
                               + '   <br>';
                   },this);
                   return fmts;
              }.call(this)
            + ' </fieldset>';

        var actionBar = dom.create( 'div', {
            className: 'dijitDialogPaneActionBar'
        });

        // note that the `this` for this content function is not the track, it's the menu-rendering context
        var dialog = this.dialog;

        new dijitButton({ iconClass: 'dijitIconDelete', onClick: dojo.hitch(dialog,'hide'), label: 'Cancel' })
            .placeAt( actionBar );
        var viewButton = new dijitButton({ iconClass: 'dijitIconTask',
                          label: 'View',
                          disabled: ! array.some(possibleRegions,function(r) { return r.canExport; }),
                          onClick: dojo.hitch( this.track, function() {
                            var track = this;
                            viewButton.set('disabled',true);
                            viewButton.set('iconClass','jbrowseIconBusy');

                            var region = this._readRadio( form.elements.region );
                            var format = this._readRadio( form.elements.format );
                            this.exportRegion( region, format, function(output) {
                                dialog.hide();
                                var text = dom.create('textarea', {
                                                           rows: Math.round( dojoWindow.getBox().h / 12 * 0.5 ),
                                                           wrap: 'off',
                                                           cols: 80,
                                                           style: "maxWidth: 90em; overflow: scroll; overflow-y: scroll; overflow-x: scroll; overflow:-moz-scrollbars-vertical;",
                                                           readonly: true
                                                       });
                                text.value = output;
                                var actionBar = dom.create( 'div', {
                                    className: 'dijitDialogPaneActionBar'
                                });
                                var exportView = new dijitDialog({
                                    className: 'export-view-dialog',
                                    title: format + ' export - <span class="locString">'+ region+'</span> ('+Util.humanReadableNumber(output.length)+'b)',
                                    content: [ text, actionBar ]
                                });
                                new dijitButton({ iconClass: 'dijitIconDelete',
                                                  label: 'Close', onClick: dojo.hitch( exportView, 'hide' )
                                                })
                                     .placeAt(actionBar);

                                // data URL download doesn't work on IE < 10
                                if( ! (has('ie') < 10) ) {
                                    new dijitButton(
                                        {
                                            iconClass: 'dijitIconSave',
                                            label: 'Save',
                                            onClick: function() {
                                                exportView.hide();
                                                track._fileDownload({ format: format, data: output });
                                            }
                                        }).placeAt(actionBar);
                                }

                                aspect.after( exportView, 'hide', function() {
                                    // manually unhook and free the (possibly huge) text area
                                    text.parentNode.removeChild( text );
                                    text = null;
                                    setTimeout( function() {
                                        exportView.destroyRecursive();
                                    }, 500 );
                                });
                                exportView.show();
                            });
                          })})
            .placeAt( actionBar );

        // don't show a download button if the user is using IE older
        // than 10, cause it won't work.
        if( ! (has('ie') < 10) ) {
            var dlButton = new dijitButton({ iconClass: 'dijitIconSave',
                              label: 'Save',
                              disabled: ! array.some(possibleRegions,function(r) { return r.canExport; }),
                              onClick: dojo.hitch( this.track, function() {
                                var format = this._readRadio( form.elements.format );
                                var region = this._readRadio( form.elements.region );
                                dlButton.set('disabled',true);
                                dlButton.set('iconClass','jbrowseIconBusy');
                                this.exportRegion( region, format, dojo.hitch( this, function( output ) {
                                    dialog.hide();
                                    this._fileDownload({ format: format, data: output });
                                }));
                              })})
                .placeAt( actionBar );
        }

        return [ form, actionBar ];
    },

    _fileDownload: function( args ) {
        // do the file download by setting the src of a hidden iframe,
        // because missing with the href of the window messes up
        // WebApollo long polling
        var iframe = dom.create( 'iframe', {
            style: { display: 'none' },
            src: "data:"+( args.format ? 'application/x-'+args.format.toLowerCase() : 'text/plain' )
            +","+escape( args.data || '' )
        },this.div );
        iframe.parentNode.removeChild(iframe); // Delete iframe immediately so that it never tries to download the file twice
    },

    // cross-platform function for (portably) reading the value of a radio control. sigh. *rolls eyes*
    _readRadio: function( r ) {
        if( r.length ) {
            for( var i = 0; i<r.length; i++ ) {
                if( r[i].checked )
                    return r[i].value;
            }
        }
        return r.value;
    },

    exportRegion: function( region, format, callback ) {
        // parse the locstring if necessary
        if( typeof region == 'string' )
            region = Util.parseLocString( region );

        // we can only export from the currently-visible reference
        // sequence right now
        if( region.ref != this.refSeq.name ) {
            console.error("cannot export data for ref seq "+region.ref+", "
                          + "exporting is currently only supported for the "
                          + "currently-visible reference sequence" );
            return;
        }

        require( ['JBrowse/View/Export/'+format], dojo.hitch(this,function( exportDriver ) {
            new exportDriver({
                refSeq: this.refSeq,
                track: this,
                store: this.store
            }).exportRegion( region, callback );
        }));
    },

    _trackMenuOptions: function() {
        var opts = this.inherited(arguments);

        if( ! this.config.noExport )
            // add a "Save track data as" option to the track menu
            opts.push({ label: 'Save track data',
                        iconClass: 'dijitIconSave',
                        disabled: ! this._canExport(),
                        action: 'bareDialog',
                        content: this._exportDialogContent,
                        dialog: { id: 'exportDialog', className: 'export-dialog' }
                      });

        return opts;
    },

    _canExportRegion: function( l ) {
        //console.log('can generic export?');
        if( ! l ) return false;

        // if we have a maxExportSpan configured for this track, use it.
        if( typeof this.config.maxExportSpan == 'number' || typeof this.config.maxExportSpan == 'string' ) {
            return l.end - l.start + 1 <= this.config.maxExportSpan;
        }
        else {
            // if we know the store's feature density, then use that with
            // a limit of maxExportFeatures or 5,000 features
            var thisB = this;
            var storeStats = {};
            // will return immediately if the stats are available
            this.store.getGlobalStats( function( s ) {
                storeStats = s;
            });
            if( storeStats.featureDensity ) {
                return storeStats.featureDensity*(l.end - l.start) <= ( thisB.config.maxExportFeatures || 5000 );
            }
        }

        // otherwise, i guess we can export
        return true;
    }

});
});<|MERGE_RESOLUTION|>--- conflicted
+++ resolved
@@ -2,12 +2,8 @@
             'dojo/_base/declare',
             'dojo/_base/array',
             'dojo/aspect',
-<<<<<<< HEAD
-            'dojo/has',
+            'JBrowse/has',
             'dojo/on',
-=======
-            'JBrowse/has',
->>>>>>> 20cfd98b
             'dojo/window',
             'dojo/dom-construct',
             'JBrowse/Util',
