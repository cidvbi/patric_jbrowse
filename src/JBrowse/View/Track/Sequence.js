--- conflicted
+++ resolved
@@ -128,10 +128,6 @@
 
         var container  = document.createElement('div');
         var charWidth = 100/(end-start)+"%";
-<<<<<<< HEAD
-        var drawChars = scale >= charSize.w;
-=======
->>>>>>> 40c77a39
         for( var i=0; i<seq.length; i++ ) {
             var base = document.createElement('span');
             base.className = 'base base_'+seq[i].toLowerCase();
