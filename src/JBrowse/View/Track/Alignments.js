--- conflicted
+++ resolved
@@ -68,21 +68,6 @@
             var charSize = this.getCharacterMeasurements();
             var drawChars = scale >= charSize.w;
             array.forEach( mismatches, function( mismatch ) {
-<<<<<<< HEAD
-                array.forEach( mismatch.bases, function( base, i ) {
-                    dojo.create('span', {
-                                    className: 'mismatch base base_'+(base == '*' ? 'deletion' : base.toLowerCase()),
-                                    title: base == '*' ? 'deletion' : null,
-                                    style: {
-                                        position: 'absolute',
-                                        left: (mismatch.start+i)/featureLength*100 + '%',
-                                        width: Math.max(scale,1) + 'px'
-                                    },
-                                    innerHTML: drawChars ? base : ''
-                                }, featDiv );
-               }, this );
-            });
-=======
                 var start = feature.get('start') + mismatch.start;
                 var end = start + mismatch.length;
 
@@ -125,7 +110,6 @@
                     }
                 }
             }, this );
->>>>>>> 87a80151
         }
     },
 
