--- conflicted
+++ resolved
@@ -173,13 +173,10 @@
         return this.layout;
     },
 
-<<<<<<< HEAD
-=======
     _clearLayout: function() {
         delete this.layout;
     },
 
->>>>>>> e8948d01
     hideAll: function() {
         delete this.layout;
         return this.inherited( arguments );
