/**
 * Feature track that draws features using HTML5 canvas elements.
 */

define( [
            'dojo/_base/declare',
            'dojo/_base/array',
            'dojo/_base/lang',
            'dojo/_base/event',
            'dojo/mouse',
            'dojo/dom-construct',
            'dojo/Deferred',
            'dojo/on',
            'JBrowse/has',
            'JBrowse/View/GranularRectLayout',
            'JBrowse/View/Track/BlockBased',
            'JBrowse/View/Track/ExportMixin',
            'JBrowse/Errors',
            'JBrowse/View/Track/FeatureDetailMixin',
            'JBrowse/View/Track/_FeatureContextMenusMixin',
            'JBrowse/Model/Location'
        ],
        function(
            declare,
            array,
            lang,
            domEvent,
            mouse,
            domConstruct,
            Deferred,
            on,
            has,
            Layout,
            BlockBasedTrack,
            ExportMixin,
            Errors,
            FeatureDetailMixin,
            FeatureContextMenuMixin,
            Location
        ) {

/**
 *  inner class that indexes feature layout rectangles (fRects) (which
 *  include features) by unique ID.
 *
 *  We have one of these indexes in each block.
 */
var FRectIndex = declare( null,  {
    constructor: function( args ) {
        var height = args.h;
        var width  = args.w;

        this.dims = { h: height, w: width };

        this.byID = {};
    },

    getByID: function( id ) {
        return this.byID[id];
    },

    addAll: function( fRects ) {
        var byID = this.byID;
        var cW = this.dims.w;
        var cH = this.dims.h;
        array.forEach( fRects, function( fRect ) {
            if( ! fRect )
                return;

            // by ID
            byID[ fRect.f.id() ] = fRect;
        }, this );
    },

    getAll: function( ) {
        var fRects = [];
        for( var id in this.byID ) {
            fRects.push( this.byID[id] );
        }
        return fRects;
    }
});

return declare( [BlockBasedTrack,FeatureDetailMixin,ExportMixin,FeatureContextMenuMixin], {

    constructor: function( args ) {
        this.glyphsLoaded = {};
        this.glyphsBeingLoaded = {};
        this.regionStats = {};
        this.showLabels = this.config.style.showLabels;
        this.showTooltips = this.config.style.showTooltips;
        this.displayMode = this.config.displayMode;

        this._setupEventHandlers();
    },

    _defaultConfig: function() {
        return {
            maxFeatureScreenDensity: 400,

            // default glyph class to use
            glyph: lang.hitch( this, 'guessGlyphType' ),

            // maximum number of pixels on each side of a
            // feature's bounding coordinates that a glyph is
            // allowed to use
            maxFeatureGlyphExpansion: 500,

            // maximum height of the track, in pixels
            maxHeight: 600,

            style: {
                // not configured by users
                _defaultHistScale: 4,
                _defaultLabelScale: 30,
                _defaultDescriptionScale: 120,

                showLabels: true,
                showTooltips: true
            },

            displayMode: 'normal',

            events: {
                contextmenu: function( feature, fRect, block, track, evt ) {
                    evt = domEvent.fix( evt );
                    if( fRect && fRect.contextMenu )
                        fRect.contextMenu._openMyself({ target: block.featureCanvas, coords: { x: evt.pageX, y: evt.pageY }} );
                    domEvent.stop( evt );
                }
            },

            menuTemplate: [
                { label: 'View details',
                  title: '{type} {name}',
                  action: 'contentDialog',
                  iconClass: 'dijitIconTask',
                  content: dojo.hitch( this, 'defaultFeatureDetail' )
                },
                { label: function() {
                      return 'Highlight this '
                          +( this.feature && this.feature.get('type') ? this.feature.get('type')
                                                                      : 'feature'
                           );
                  },
                  action: function() {
                     var loc = new Location({ feature: this.feature, tracks: [this.track] });
                     this.track.browser.setHighlightAndRedraw(loc);
                  },
                  iconClass: 'dijitIconFilter'
                }
            ]
        };
    },

    setViewInfo: function( genomeView, heightUpdate, numBlocks, trackDiv, widthPct, widthPx, scale ) {
        this.inherited( arguments );
        this.staticCanvas = domConstruct.create('canvas', { style: { height: "100%", cursor: "default", position: "absolute", zIndex: 15 }}, trackDiv);
        this.staticCanvas.height = this.staticCanvas.offsetHeight;

        this._makeLabelTooltip( );
    },

    guessGlyphType: function(feature) {
        return 'JBrowse/View/FeatureGlyph/'+( {'gene': 'Gene', 'mRNA': 'ProcessedTranscript' }[feature.get('type')] || 'Box' );
    },

    fillBlock: function( args ) {
        var blockIndex = args.blockIndex;
        var block = args.block;
        var leftBase = args.leftBase;
        var rightBase = args.rightBase;
        var scale = args.scale;

        if( ! has('canvas') ) {
            this.fatalError = 'This browser does not support HTML canvas elements.';
            this.fillBlockError( blockIndex, block, this.fatalError );
            return;
        }

        var fill = dojo.hitch( this, function( stats ) {

                // calculate some additional view parameters that
                // might depend on the feature stats and add them to
                // the view args we pass down
                var renderHints = dojo.mixin(
                    {
                        stats: stats,
                        displayMode: this.displayMode,
                        showFeatures: scale >= ( this.config.style.featureScale
                                                 || (stats.featureDensity||0) / this.config.maxFeatureScreenDensity ),
                        showLabels: this.showLabels && this.displayMode == "normal"
                            && scale >= ( this.config.style.labelScale
                                          || (stats.featureDensity||0) * this.config.style._defaultLabelScale ),
                        showDescriptions: this.showLabels && this.displayMode == "normal"
                            && scale >= ( this.config.style.descriptionScale
                                          || (stats.featureDensity||0) * this.config.style._defaultDescriptionScale)
                    },
                    args
                );

                if( renderHints.showFeatures ) {
                    this.fillFeatures( dojo.mixin( renderHints, args ) );
                }
                else {
                    this.fillTooManyFeaturesMessage(
                        blockIndex,
                        block,
                        scale
                    );
                    args.finishCallback();
                }
            });

        this.store.getGlobalStats(
            fill,
            dojo.hitch( this, function(e) {
                            this._handleError( e, args );
                            args.finishCallback(e);
                        })
        );
    },

    // create the layout if we need to, and if we can
    _getLayout: function( scale ) {
        if( ! this.layout || this._layoutpitchX != 4/scale ) {
            // if no layoutPitchY configured, calculate it from the
            // height and marginBottom (parseInt in case one or both are functions), or default to 3 if the
            // calculation didn't result in anything sensible.
            var pitchY = this.getConf('layoutPitchY') || 4;
            this.layout = new Layout({ pitchX: 4/scale, pitchY: pitchY, maxHeight: this.getConf('maxHeight'), displayMode: this.displayMode });
            this._layoutpitchX = 4/scale;
        }

        return this.layout;
    },

    _clearLayout: function() {
        delete this.layout;
    },

    hideAll: function() {
        this._clearLayout();
        return this.inherited( arguments );
    },

    /**
     * Returns a promise for the appropriate glyph for the given
     * feature and args.
     */
    getGlyph: function( viewArgs, feature, callback, errorCallback ) {
        var glyphClassName = this.getConfForFeature( 'glyph', feature );
        var glyph, interestedParties;
        if(( glyph = this.glyphsLoaded[glyphClassName] )) {
            callback( glyph );
        }
        else if(( interestedParties = this.glyphsBeingLoaded[glyphClassName] )) {
            interestedParties.push( callback );
        }
        else {
            var thisB = this;
            this.glyphsBeingLoaded[glyphClassName] = [callback];
            require( [glyphClassName], function( GlyphClass ) {

                         glyph = thisB.glyphsLoaded[glyphClassName] =
                             new GlyphClass({ track: thisB, config: thisB.config, browser: thisB.browser });

                         array.forEach( thisB.glyphsBeingLoaded[glyphClassName], function( cb ) {
                                            cb( glyph );
                                        });

                         delete thisB.glyphsBeingLoaded[glyphClassName];

                     });
        }
    },

    fillFeatures: function( args ) {
        var thisB = this;

        var blockIndex = args.blockIndex;
        var block = args.block;
        var blockWidthPx = block.domNode.offsetWidth;
        var scale = args.scale;
        var leftBase = args.leftBase;
        var rightBase = args.rightBase;
        var finishCallback = args.finishCallback;

        var fRects = [];

        // count of how many features are queued up to be laid out
        var featuresInProgress = 0;
        // promise that resolved when all the features have gotten laid out by their glyphs
        var featuresLaidOut = new Deferred();
        // flag that tells when all features have been read from the
        // store (not necessarily laid out yet)
        var allFeaturesRead = false;

        var errorCallback = dojo.hitch( thisB, function( e ) {
            this._handleError( e, args );
            finishCallback(e);
        });

        var layout = this._getLayout( scale );

        // query for a slightly larger region than the block, so that
        // we can draw any pieces of glyphs that overlap this block,
        // but the feature of which does not actually lie in the block
        // (long labels that extend outside the feature's bounds, for
        // example)
        var bpExpansion = Math.round( this.config.maxFeatureGlyphExpansion / scale );

        var region = { ref: this.refSeq.name,
                       start: Math.max( 0, leftBase - bpExpansion ),
                       end: rightBase + bpExpansion
                     };
        this.store.getFeatures( region,
                                function( feature ) {
                                    if( thisB.destroyed || ! thisB.filterFeature( feature ) )
                                        return;
                                    fRects.push( null ); // put a placeholder in the fRects array
                                    featuresInProgress++;
                                    var rectNumber = fRects.length-1;

                                    // get the appropriate glyph object to render this feature
                                    thisB.getGlyph(
                                        args,
                                        feature,
                                        function( glyph ) {
                                            // have the glyph attempt
                                            // to add a rendering of
                                            // this feature to the
                                            // layout
                                            var fRect = glyph.layoutFeature(
                                                args,
                                                layout,
                                                feature
                                            );
                                            if( fRect === null ) {
                                                // could not lay out, would exceed our configured maxHeight
                                                // mark the block as exceeding the max height
                                                block.maxHeightExceeded = true;
                                            }
                                            else {
                                                // laid out successfully
                                                if( !( fRect.l >= blockWidthPx || fRect.l+fRect.w < 0 ) )
                                                    fRects[rectNumber] = fRect;
                                            }

                                            // this might happen after all the features have been sent from the store
                                            if( ! --featuresInProgress && allFeaturesRead ) {
                                                featuresLaidOut.resolve();
                                            }
                                        },
                                        errorCallback
                                    );
                                },

                                // callback when all features sent
                                function () {
                                    if( thisB.destroyed )
                                        return;

                                    allFeaturesRead = true;
                                    if( ! featuresInProgress && ! featuresLaidOut.isFulfilled() ) {
                                        featuresLaidOut.resolve();
                                    }

                                    featuresLaidOut.then( function() {

                                        var totalHeight = layout.getTotalHeight();
                                        var c = block.featureCanvas =
                                            domConstruct.create(
                                                'canvas',
                                                { height: totalHeight,
                                                  width:  block.domNode.offsetWidth+1,
                                                  style: {
                                                      cursor: 'default',
                                                      height: totalHeight+'px',
                                                      position: 'absolute'
                                                  },
                                                  innerHTML: 'Your web browser cannot display this type of track.',
                                                  className: 'canvas-track'
                                                },
                                                block.domNode
                                            );

                                        if( block.maxHeightExceeded )
                                            thisB.markBlockHeightOverflow( block );

                                        thisB.heightUpdate( totalHeight,
                                                            blockIndex );


                                        thisB.renderFeatures( args, fRects );

                                        thisB.renderClickMap( args, fRects );

                                        finishCallback();
                                    });
                                },
                                errorCallback
                              );
    },

    startZoom: function() {
        this.inherited( arguments );

        array.forEach( this.blocks, function(b) {
            try {
                b.featureCanvas.style.width = '100%';
            } catch(e) {};
        });
    },

    endZoom: function() {
        array.forEach( this.blocks, function(b) {
            try {
                delete b.featureCanvas.style.width;
            } catch(e) {};
        });

        this.clear();
        this.inherited( arguments );
    },

    renderClickMap: function( args, fRects ) {
        var block = args.block;

        // make an index of the fRects by ID, and by coordinate, and
        // store it in the block
        var index = new FRectIndex({ h: block.featureCanvas.height, w: block.featureCanvas.width });
        block.fRectIndex = index;
        index.addAll( fRects );

        if( ! block.featureCanvas || ! block.featureCanvas.getContext('2d') ) {
            console.warn( "No 2d context available from canvas" );
            return;
        }

        this._attachMouseOverEvents( );

        // connect up the event handlers
        this._connectEventHandlers( block );

        this.updateStaticElements( { x: this.browser.view.getX() } );
    },

    _attachMouseOverEvents: function( ) {
        var gv = this.browser.view;
        var thisB = this;

        if( this.displayMode == 'collapsed' ) {
            if( this._mouseoverEvent ) {
                this._mouseoverEvent.remove();
                delete this._mouseoverEvent;
            }

            if( this._mouseoutEvent ) {
                this._mouseoutEvent.remove();
                delete this._mouseoutEvent;
            }
        } else {
            if( !this._mouseoverEvent ) {
                this._mouseoverEvent = this.own( on( this.staticCanvas, 'mousemove', function( evt ) {
                    evt = domEvent.fix( evt );
                    var bpX = gv.absXtoBp( evt.clientX );
                    var feature = thisB.layout.getByCoord( bpX, ( evt.offsetY === undefined ? evt.layerY : evt.offsetY ) );
                    thisB.mouseoverFeature( feature, evt );
                }))[0];
            }

            if( !this._mouseoutEvent ) {
                this._mouseoutEvent = this.own( on( this.staticCanvas, 'mouseout', function( evt) {
                    thisB.mouseoverFeature( undefined );
                }))[0];
            }
        }
    },

    _makeLabelTooltip: function( ) {

        if( !this.showTooltips || this.labelTooltip )
            return;

        var labelTooltip = this.labelTooltip = domConstruct.create(
            'div', {
                className: 'featureTooltip',
                style: {
                    position: 'fixed',
                    display: 'none',
                    zIndex: 19
                }
            }, document.body );
        domConstruct.create(
            'span', {
                className: 'tooltipLabel',
                style: {
                    display: 'block'
                }
            }, labelTooltip);
        domConstruct.create(
            'span', {
                className: 'tooltipDescription',
                style: {
                    display: 'block'
                }
            }, labelTooltip);
    },

    _connectEventHandlers: function( block ) {
        for( var event in this.eventHandlers ) {
            var handler = this.eventHandlers[event];
            (function( event, handler ) {
                 var thisB = this;
                 var gv = this.browser.view;
                 block.own(
                     on( this.staticCanvas, event, function( evt ) {
                             evt = domEvent.fix( evt );
<<<<<<< HEAD
                             var bpX = gv.absXtoBp( evt.clientX );
                             if( block.containsBp( bpX ) ) {
                                 var feature = thisB.layout.getByCoord( bpX, ( evt.offsetY === undefined ? evt.layerY : evt.offsetY ) );
                                 if( feature ) {
                                     var fRect = block.fRectIndex.getByID( feature.id() );
                                     handler.call({
                                                      track: thisB,
                                                      feature: feature,
                                                      fRect: fRect,
                                                      block: block,
                                                      callbackArgs: [ thisB, feature, fRect ]
                                                  },
                                                  feature,
                                                  fRect,
                                                  block,
                                                  thisB,
                                                  evt
                                                 );
                                 }
=======
                             var bpX = ( evt.offsetX === undefined ? evt.layerX : evt.offsetX ) / block.scale + block.startBase;
                             if( ! thisB.layout )
                                 return;
                             var feature = thisB.layout.getByCoord( bpX, ( evt.offsetY === undefined ? evt.layerY : evt.offsetY ) );
                             if( feature ) {
                                 var fRect = block.fRectIndex.getByID( feature.id() );
                                 handler.call({
                                                  track: thisB,
                                                  feature: feature,
                                                  fRect: fRect,
                                                  block: block,
                                                  callbackArgs: [ thisB, feature, fRect ]
                                              },
                                              feature,
                                              fRect,
                                              block,
                                              thisB,
                                              evt
                                             );
>>>>>>> e056786c
                             }
                         })
                 );
             }).call( this, event, handler );
        }
    },

    getRenderingContext: function( viewArgs ) {
        if( ! viewArgs.block || ! viewArgs.block.featureCanvas )
            return null;
        try {
            var ctx = viewArgs.block.featureCanvas.getContext('2d');
            // ctx.translate( viewArgs.block.offsetLeft - this.featureCanvas.offsetLeft, 0 );
            // console.log( viewArgs.blockIndex, 'block offset', viewArgs.block.offsetLeft - this.featureCanvas.offsetLeft );
            return ctx;
        } catch(e) {
            console.error(e, e.stack);
            return null;
        }
    },

    // draw the features on the canvas
    renderFeatures: function( args, fRects ) {
        var context = this.getRenderingContext( args );
        if( context ) {
            var thisB = this;
            array.forEach( fRects, function( fRect ) {
                if( fRect )
                    thisB.renderFeature( context, fRect );
            });
        }
    },

    // given viewargs and a feature object, highlight that feature in
    // all blocks.  if feature is undefined or null, unhighlight any currently
    // highlighted feature
    mouseoverFeature: function( feature, evt ) {

        if( this.lastMouseover == feature )
            return;

        if( evt )
            var bpX = this.browser.view.absXtoBp( evt.clientX );

        if( this.labelTooltip)
            this.labelTooltip.style.display = 'none';

        array.forEach( this.blocks, function( block, i ) {
            if( ! block )
                return;
            var context = this.getRenderingContext({ block: block, leftBase: block.startBase, scale: block.scale });
            if( ! context )
                return;

            if( this.lastMouseover ) {
                var r = block.fRectIndex.getByID( this.lastMouseover.id() );
                if( r )
                    this.renderFeature( context, r );
            }

            if( block.tooltipTimeout )
                window.clearTimeout( block.tooltipTimeout );

            if( feature ) {
                var fRect = block.fRectIndex.getByID( feature.id() );
                if( ! fRect )
                    return;

                if( block.containsBp( bpX ) ) {
                    var renderTooltip = dojo.hitch( this, function() {
                        if( !this.labelTooltip )
                            return;
                        var label = fRect.label || fRect.glyph.makeFeatureLabel( feature, fRect );
                        var description = fRect.description || fRect.glyph.makeFeatureDescriptionLabel( feature, fRect );

                        if( ( !label && !description ) )
                            return;

                        if( !this.ignoreTooltipTimeout ) {
                            this.labelTooltip.style.left = evt.clientX + "px";
                            this.labelTooltip.style.top = (evt.clientY + 15) + "px";
                        }
                        this.ignoreTooltipTimeout = true;
                        this.labelTooltip.style.display = 'block';
                        if( label ) {
                            var labelSpan = this.labelTooltip.childNodes[0];
                            labelSpan.style.font = label.font;
                            labelSpan.style.color = label.fill;
                            labelSpan.innerHTML = label.text;
                        }
                        if( description ) {
                            var descriptionSpan = this.labelTooltip.childNodes[1];
                            descriptionSpan.style.font = description.font;
                            descriptionSpan.style.color = description.fill;
                            descriptionSpan.innerHTML = description.text;
                        }
                    });
                    if( this.ignoreTooltipTimeout )
                        renderTooltip();
                    else
                        block.tooltipTimeout = window.setTimeout( renderTooltip, 600);
                }

                fRect.glyph.mouseoverFeature( context, fRect );
                this._refreshContextMenu( fRect );
            } else {
                block.tooltipTimeout = window.setTimeout( dojo.hitch(this, function() { this.ignoreTooltipTimeout = false; }), 500);
            }
        }, this );

        this.lastMouseover = feature;
    },

    cleanupBlock: function(block) {
        // garbage collect the layout
        if ( block && this.layout )
            this.layout.discardRange( block.startBase, block.endBase );
    },

    // draw each feature
    renderFeature: function( context, fRect ) {
        fRect.glyph.renderFeature( context, fRect );
    },

    _trackMenuOptions: function () {
        var opts = this.inherited(arguments);
        var thisB = this;

        var displayModeList = ["normal", "compact", "collapsed"];
        this.displayModeMenuItems = displayModeList.map(function(displayMode) {
            return {
                label: displayMode,
                type: 'dijit/CheckedMenuItem',
                title: "Render this track in " + displayMode + " mode",
                checked: thisB.displayMode == displayMode,
                onClick: function() {
                    thisB.displayMode = displayMode;
                    thisB._clearLayout();
                    thisB.hideAll();
                    thisB.genomeView.showVisibleBlocks(true);
                    thisB.makeTrackMenu();
                }
            };
        });

        var updateMenuItems = dojo.hitch(this, function() {
            for(var index in this.displayModeMenuItems) {
                this.displayModeMenuItems[index].checked = (this.displayMode == this.displayModeMenuItems[index].label);
            }
        });

        opts.push.apply(
            opts,
            [
                { type: 'dijit/MenuSeparator' },
                {
                    label: "Display mode",
                    iconClass: "dijitIconPackage",
                    title: "Make features take up more or less space",
                    children: this.displayModeMenuItems
                },
                { label: 'Show labels',
                  type: 'dijit/CheckedMenuItem',
                  checked: !!( 'showLabels' in this ? this.showLabels : this.config.style.showLabels ),
                  onClick: function(event) {
                      thisB.showLabels = this.checked;
                      thisB.changed();
                  }
                }
            ]
        );

        return opts;
    },

    _exportFormats: function() {
        return [ {name: 'GFF3', label: 'GFF3', fileExt: 'gff3'}, {name: 'BED', label: 'BED', fileExt: 'bed'}, { name: 'SequinTable', label: 'Sequin Table', fileExt: 'sqn' } ];
    },

    updateStaticElements: function( coords ) {
        this.inherited( arguments );

        if( coords.hasOwnProperty("x") ) {
            var context = this.staticCanvas.getContext('2d');

            var gv = this.browser.view;

            this.staticCanvas.width = gv.elem.clientWidth;
            this.staticCanvas.style.left = coords.x + "px";
            context.clearRect(0, 0, this.staticCanvas.width, this.staticCanvas.height);

            var minVisible = this.browser.view.minVisible();
            var maxVisible = this.browser.view.maxVisible();
            var viewArgs = {
                minVisible: minVisible,
                maxVisible: maxVisible,
                bpToPx: dojo.hitch(gv, "bpToPx"),
                lWidth: this.label.offsetWidth
            };

            array.forEach( this.blocks, function(block) {
                if( !block || !block.fRectIndex )
                    return;

                var idx = block.fRectIndex.byID;
                for( var id in idx ) {
                     var fRect = idx[id];
                     fRect.glyph.updateStaticElements( context, fRect, viewArgs );
                }
            }, this );
        }
    },

    heightUpdate: function( height, blockIndex ) {
        this.inherited( arguments );
        this.staticCanvas.height = this.staticCanvas.offsetHeight;
    },

    destroy: function() {
        this.destroyed = true;

        domConstruct.destroy( this.staticCanvas );
        delete this.staticCanvas;

        delete this.layout;
        delete this.glyphsLoaded;
        this.inherited( arguments );
    }
});
});<|MERGE_RESOLUTION|>--- conflicted
+++ resolved
@@ -513,12 +513,10 @@
             var handler = this.eventHandlers[event];
             (function( event, handler ) {
                  var thisB = this;
-                 var gv = this.browser.view;
                  block.own(
                      on( this.staticCanvas, event, function( evt ) {
                              evt = domEvent.fix( evt );
-<<<<<<< HEAD
-                             var bpX = gv.absXtoBp( evt.clientX );
+                             var bpX = thisB.browser.view.absXtoBp( evt.clientX );
                              if( block.containsBp( bpX ) ) {
                                  var feature = thisB.layout.getByCoord( bpX, ( evt.offsetY === undefined ? evt.layerY : evt.offsetY ) );
                                  if( feature ) {
@@ -537,27 +535,6 @@
                                                   evt
                                                  );
                                  }
-=======
-                             var bpX = ( evt.offsetX === undefined ? evt.layerX : evt.offsetX ) / block.scale + block.startBase;
-                             if( ! thisB.layout )
-                                 return;
-                             var feature = thisB.layout.getByCoord( bpX, ( evt.offsetY === undefined ? evt.layerY : evt.offsetY ) );
-                             if( feature ) {
-                                 var fRect = block.fRectIndex.getByID( feature.id() );
-                                 handler.call({
-                                                  track: thisB,
-                                                  feature: feature,
-                                                  fRect: fRect,
-                                                  block: block,
-                                                  callbackArgs: [ thisB, feature, fRect ]
-                                              },
-                                              feature,
-                                              fRect,
-                                              block,
-                                              thisB,
-                                              evt
-                                             );
->>>>>>> e056786c
                              }
                          })
                  );
@@ -743,9 +720,7 @@
         if( coords.hasOwnProperty("x") ) {
             var context = this.staticCanvas.getContext('2d');
 
-            var gv = this.browser.view;
-
-            this.staticCanvas.width = gv.elem.clientWidth;
+            this.staticCanvas.width = this.browser.view.elem.clientWidth;
             this.staticCanvas.style.left = coords.x + "px";
             context.clearRect(0, 0, this.staticCanvas.width, this.staticCanvas.height);
 
@@ -754,7 +729,7 @@
             var viewArgs = {
                 minVisible: minVisible,
                 maxVisible: maxVisible,
-                bpToPx: dojo.hitch(gv, "bpToPx"),
+                bpToPx: dojo.hitch(this.browser.view, "bpToPx"),
                 lWidth: this.label.offsetWidth
             };
 
