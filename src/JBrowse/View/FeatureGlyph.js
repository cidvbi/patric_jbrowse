define([
           'dojo/_base/declare',
           'dojo/_base/array',
           'dojo/aspect',
           'JBrowse/Component'
       ],
       function(
           declare,
           array,
           aspect,
           Component
       ) {

return declare( Component, {
    constructor: function( args ) {
        this.track = args.track;
        this.booleanAlpha = 0.17;


        // This allows any features that are completely masked to have their transparency set before being rendered,
        // saving the hassle of clearing and rerendering later on.
        aspect.before(this, 'renderFeature',
                    function( context, block, fRect ) {
                        if (fRect.m) {
                            var l = Math.floor(fRect.l);
                            var w = Math.ceil(fRect.w + fRect.l) - l;
                            fRect.m.sort(function(a,b) { return a.l - b.l});
                            var m = fRect.m[0];
                            if (m.l <= l) {
                                // Determine whether the feature is entirely masked.
                                var end = fRect.m[0].l;
                                for(var i in fRect.m) {
                                    var m = fRect.m[i];
                                    if(m.l > end)
                                        break;
                                    end = m.l + m.w;
                                }
                                if(end >= l + w) {
                                    context.globalAlpha = this.booleanAlpha;
                                    fRect.noMask = true;
                                }
                            }
                        }
                    }, true);

        // after rendering the features, do masking if required

        aspect.after(this, 'renderFeature', 
                     function( context, block, fRect ) { 
                        if (fRect.m && !fRect.noMask) {
                            this.maskBySpans( context, block, fRect );
                        } else if ( fRect.noMask) {
                            delete fRect.noMask;
                            context.globalAlpha = 1;
                        }
                    }, true);
    },

    getStyle: function( feature, name ) {
        return this.getConfForFeature( 'style.'+name, feature );
    },

    /**
     * Like getConf, but get a conf value that explicitly can vary
     * feature by feature.  Provides a uniform function signature for
     * user-defined callbacks.
     */
    getConfForFeature: function( path, feature ) {
        return this.getConf( path, [feature, path, null, null, this, this.track ] );
    },

    /**
     * Get the dimensions of the rendered feature in pixels.
     */
    _getFeatureRectangle: function( viewArgs, feature ) {
        var block = viewArgs.block;
        var fRect = {
            l: block.bpToX( feature.get('start') ),
            h: this._getFeatureHeight( viewArgs, feature )
        };

        fRect.w = block.bpToX( feature.get('end') ) - fRect.l;

        // if feature has masks, add them to the fRect
        if (feature.masks) {
            fRect.m = [];
            array.forEach( feature.masks, function(m) {
                var tempM = { l: block.bpToX( m.start ) };
                tempM.w = block.bpToX( m.end ) - tempM.l;
                fRect.m.push(tempM);
            });
        }

        return fRect;
    },

    layoutFeature: function( viewArgs, layout, feature ) {
        var fRect = this._getFeatureRectangle( viewArgs, feature );

        var scale = viewArgs.scale;
        var leftBase = viewArgs.leftBase;
        var startbp = fRect.l/scale + leftBase;
        var endbp   = (fRect.l+fRect.w)/scale + leftBase;
        fRect.t = layout.addRect(
            feature.id(),
            startbp,
            endbp,
            fRect.h,
            feature
        );
        if( fRect.t === null )
            return null;

        fRect.f = feature;

        return fRect;
    },

    renderFeature: function( context, block, fRect ) {
    },

<<<<<<< HEAD
    /* If it's a boolean track, mask accordingly */
    maskBySpans: function( context, block, fRect ) {
        var canvasHeight = context.canvas.height;

        var thisB = this;

        // make a temporary canvas to store image data
        var tempCan = dojo.create( 'canvas', {height: canvasHeight, width: context.canvas.width} );
        var ctx2 = tempCan.getContext('2d');
        var l = Math.floor(fRect.l);
        var w = Math.ceil(fRect.w + fRect.l) - l;

        /* note on the above: the rightmost pixel is determined 
           by l+w. If either of these is a float, then canvas 
           methods will not behave as desired (i.e. clear and 
           draw will not treat borders in the same way).*/
        array.forEach( fRect.m, function(m) { try {
            if ( m.l < l ) {
                m.w += m.l-l;
                m.l = l;
            }
            if ( m.w > w )
                m.w = w;
            if ( m.l < 0 ) {
                m.w += m.l;
                m.l = 0;
            }
            if ( m.l + m.w > l + w )
                m.w = w + l - m.l;
            if ( m.l + m.w > context.canvas.width )
                m.w = context.canvas.width-m.l;
            ctx2.drawImage(context.canvas, m.l, fRect.t, m.w, fRect.h, m.l, fRect.t, m.w, fRect.h);
            context.globalAlpha = thisB.booleanAlpha;
            // clear masked region and redraw at lower opacity.
            context.clearRect(m.l, fRect.t, m.w, fRect.h);
            context.drawImage(tempCan, m.l, fRect.t, m.w, fRect.h, m.l, fRect.t, m.w, fRect.h);
            context.globalAlpha = 1;
        } catch(e) {};
        });
=======
    _getFeatureHeight: function( viewArgs, feature ) {
        return this.getStyle( feature, 'height');
>>>>>>> e8948d01
    }

});
});<|MERGE_RESOLUTION|>--- conflicted
+++ resolved
@@ -24,7 +24,7 @@
                         if (fRect.m) {
                             var l = Math.floor(fRect.l);
                             var w = Math.ceil(fRect.w + fRect.l) - l;
-                            fRect.m.sort(function(a,b) { return a.l - b.l});
+                            fRect.m.sort(function(a,b) { return a.l - b.l; });
                             var m = fRect.m[0];
                             if (m.l <= l) {
                                 // Determine whether the feature is entirely masked.
@@ -44,9 +44,8 @@
                     }, true);
 
         // after rendering the features, do masking if required
-
-        aspect.after(this, 'renderFeature', 
-                     function( context, block, fRect ) { 
+        aspect.after(this, 'renderFeature',
+                     function( context, block, fRect ) {
                         if (fRect.m && !fRect.noMask) {
                             this.maskBySpans( context, block, fRect );
                         } else if ( fRect.noMask) {
@@ -119,7 +118,6 @@
     renderFeature: function( context, block, fRect ) {
     },
 
-<<<<<<< HEAD
     /* If it's a boolean track, mask accordingly */
     maskBySpans: function( context, block, fRect ) {
         var canvasHeight = context.canvas.height;
@@ -132,9 +130,9 @@
         var l = Math.floor(fRect.l);
         var w = Math.ceil(fRect.w + fRect.l) - l;
 
-        /* note on the above: the rightmost pixel is determined 
-           by l+w. If either of these is a float, then canvas 
-           methods will not behave as desired (i.e. clear and 
+        /* note on the above: the rightmost pixel is determined
+           by l+w. If either of these is a float, then canvas
+           methods will not behave as desired (i.e. clear and
            draw will not treat borders in the same way).*/
         array.forEach( fRect.m, function(m) { try {
             if ( m.l < l ) {
@@ -159,10 +157,10 @@
             context.globalAlpha = 1;
         } catch(e) {};
         });
-=======
+    },
+
     _getFeatureHeight: function( viewArgs, feature ) {
         return this.getStyle( feature, 'height');
->>>>>>> e8948d01
     }
 
 });
