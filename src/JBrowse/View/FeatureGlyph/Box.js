--- conflicted
+++ resolved
@@ -1,21 +1,15 @@
 define([
            'dojo/_base/declare',
-<<<<<<< HEAD
            'dojo/_base/array',
-=======
            'dojo/_base/lang',
->>>>>>> 12a9f189
            'JBrowse/Util/FastPromise',
            'JBrowse/View/FeatureGlyph',
            './_FeatureLabelMixin'
        ],
        function(
            declare,
-<<<<<<< HEAD
            array,
-=======
            lang,
->>>>>>> 12a9f189
            FastPromise,
            FeatureGlyph,
            FeatureLabelMixin
@@ -100,6 +94,7 @@
             return fRect;
 
         this._expandRectangleWithLabels( viewArgs, feature, fRect );
+        this._addMasksToRect( viewArgs, feature, fRect );
 
         return fRect;
     },
@@ -130,19 +125,11 @@
                 description.yOffset = fRect.h-(this.getStyle( feature, 'marginBottom' ) || 0);
             }
         }
-<<<<<<< HEAD
-
-        // if we are showing strand arrowheads, expand the frect a little
-        if( this.getStyle( feature, 'strandArrow') ) {
-            var strand = fRect.strandArrow = feature.get('strand');
-
-            fRect.w += 9;
-            if( strand == -1 )
-                fRect.l -= 9;
-        }
-
+    },
+
+    _addMasksToRect: function( viewArgs, feature, fRect ) {
         // if the feature has masks, add them to the fRect.
-        if (feature.masks) {
+        if( feature.masks ) {
             fRect.m = [];
             array.forEach( feature.masks, function(m) {
                 var tempM = { l: block.bpToX( m.start ) };
@@ -152,8 +139,6 @@
         }
 
         return fRect;
-=======
->>>>>>> 12a9f189
     },
 
     _imgData: {
