define( [
            'dojo/_base/declare',
            'dojo/_base/lang',
            'JBrowse/View/_FeatureDescriptionMixin'
        ],
        function(
            declare,
            lang,
            FeatureDescriptionMixin
        ) {
var fontMeasurementsCache = {};

return declare( FeatureDescriptionMixin,  {

    /**
     * Estimate the height and width, in pixels, of the given
     * feature's label text, and trim it if necessary to fit within
     * the track's maxFeatureGlyphExpansion limit.
     */
    makeFeatureLabel: function( feature, fRect ) {
        var text = this.getFeatureLabel( feature );
        if( ! text )
            return null;
        var l = this.makeBottomOrTopLabel( text, this.getStyle( feature, 'textFont' ), fRect );
        l.fill = this.getStyle( feature, 'textColor' );
        return l;
    },

    /**
     * Estimate the height and width, in pixels, of the given
     * feature's description text, and trim it if necessary to fit
     * within the track's maxFeatureGlyphExpansion limit.
     */
    makeFeatureDescriptionLabel: function( feature, fRect ) {
        var text = this.getFeatureDescription( feature );
        if( ! text )
            return null;
<<<<<<< HEAD
        var l = this.makeBottomOrTopLabel( text, this.getStyle( feature, 'textFont' ), fRect );
=======
        var l = this.makeBottomOrTopLabel( text, this.getStyle( feature, 'text2Font' ), fRect );
>>>>>>> 4c54a707
        l.fill = this.getStyle( feature, 'text2Color' );
        return l;
    },

    /**
     * Makes a label that sits on the left or right side of a feature,
     * respecting maxFeatureGlyphExpansion.
     */
    makeSideLabel: function( text, font, fRect ) {
        if( ! text ) return null;

        var dims = this.measureFont( font );
        var excessCharacters = Math.round(( text.length * dims.w - this.track.getConf('maxFeatureGlyphExpansion') ) / dims.w );
        if( excessCharacters > 0 )
            text = text.slice( 0, text.length - excessCharacters - 1 ) + '…';

        return {
            text: text,
            font: font,
            baseline: 'middle',
            w: dims.w * text.length,
            h: dims.h
        };
    },

    /**
     * Makes a label that lays across the bottom edge of a feature,
     * respecting maxFeatureGlyphExpansion.
     */
    makeBottomOrTopLabel: function( text, font, fRect ) {
        if( ! text ) return null;

        var dims = this.measureFont( font );
        var excessCharacters = Math.round(( text.length * dims.w - fRect.w - this.track.getConf('maxFeatureGlyphExpansion') ) / dims.w );
        if( excessCharacters > 0 )
            text = text.slice( 0, text.length - excessCharacters - 1 ) + '…';

        return {
            text: text,
            font: font,
            baseline: 'bottom',
            w: dims.w * text.length,
            h: dims.h
        };
   },

    /**
     * Return an object with average `h` and `w` of characters in the
     * font described by the given string.
     */
    measureFont: function( font ) {
        return fontMeasurementsCache[ font ]
            || ( fontMeasurementsCache[font] = function() {
                     var ctx = document.createElement('canvas').getContext('2d');
                     ctx.font = font;
                     var testString = "MMMMMMMMMMMMXXXXXXXXXX1234567890-.CGCC12345";
                     var m = ctx.measureText( testString );
                     return {
                         h: m.height || parseInt( font.match(/(\d+)px/)[1] ),
                         w: m.width / testString.length
                     };
                 }.call( this ));
    }
});
});<|MERGE_RESOLUTION|>--- conflicted
+++ resolved
@@ -35,11 +35,7 @@
         var text = this.getFeatureDescription( feature );
         if( ! text )
             return null;
-<<<<<<< HEAD
-        var l = this.makeBottomOrTopLabel( text, this.getStyle( feature, 'textFont' ), fRect );
-=======
         var l = this.makeBottomOrTopLabel( text, this.getStyle( feature, 'text2Font' ), fRect );
->>>>>>> 4c54a707
         l.fill = this.getStyle( feature, 'text2Color' );
         return l;
     },
